--- conflicted
+++ resolved
@@ -21,13 +21,10 @@
 import android.os.RemoteCallbackList;
 import android.os.RemoteException;
 import android.util.Log;
-<<<<<<< HEAD
-=======
 
 import androidx.annotation.OptIn;
 import androidx.media3.common.util.UnstableApi;
 import androidx.media3.session.MediaSession;
->>>>>>> 3711bd0d
 
 import org.musicpd.data.LoggingRepository;
 import org.musicpd.ui.SettingsActivity;
@@ -59,12 +56,10 @@
 	private boolean mPauseOnHeadphonesDisconnect = false;
 	private PowerManager.WakeLock mWakelock = null;
 
-<<<<<<< HEAD
+	private MediaSession mMediaSession = null;
+
 	@Inject
 	LoggingRepository logging;
-=======
-	private MediaSession mMediaSession = null;
->>>>>>> 3711bd0d
 
 	static class MainStub extends IMain.Stub {
 		private Main mService;
