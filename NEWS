<<<<<<< HEAD
ver 0.25 (not yet released)
* protocol
  - implement "window" parameter for command "list"
* output
  - pipewire: add option "reconnect_stream"
* switch to C++23
* require Meson 1.2

ver 0.24.2 (not yet released)
=======
ver 0.24.2 (2025/03/26)
>>>>>>> df76b2da
* input
  - io_uring: fix stuck seek after I/O error
* decoder
  - flac: enable chained Ogg decoding
* player
  - fix stalled playback after queue modification
  - fix deadlock with "single" mode
* Linux: fix build failure with ancient kernel headers

ver 0.24.1 (2025/03/21)
* input
  - curl: fix malformed "Range" header
* output
  - sndio: fix rounding error in volume calculation
* log: include year in time stamp
* Linux
  - add configure-time check for openat2()
  - fix use-after-free bug on io_uring shutdown
* macOS
  - implement standard directories
  - fix command-line parser errors
* fix build failure in the "id3tag" Meson subproject
* doc: use "sphinx_rtd_theme" only if it is installed

ver 0.24 (2025/03/11)
* protocol
  - new command "searchcount" (case-insensitive "count")
  - "playlistfind"/"playlistsearch" have "sort" and "window" parameters
  - allow range in "playlistmove"
  - "save" can append to or replace an existing playlist
  - filter "prio" (for "playlistfind"/"playlistsearch")
  - limit "player" idle events to the current partition
  - operator "starts_with"
  - show PCRE support in "config" response
  - apply Unicode normalization to case-insensitive filter expressions
  - stickers on playlists and some tag types
  - new commands "stickernames", "stickertypes", "stickernamestypes", "playlistlength", "searchplaylist", "protocol"
  - new "search"/"find" filter "added-since"
  - allow range in listplaylist and listplaylistinfo
  - "sticker find" supports sort and window parameter and new sticker compare operators "eq", "lt", "gt", "contains" and "starts_with"
  - consume only idle flags that were subscribed to
  - volume command is no longer deprecated
  - new "available" and "reset" subcommands for tagtypes
  - searching stored playlists respond now with song position
  - new sticker subcommand "inc" and "dec"
* database
  - attribute "added" shows when each song was added to the database
  - proxy: require MPD 0.21 or later
  - proxy: require libmpdclient 2.15 or later
* archive
  - add option to disable archive plugins in mpd.conf
* storage
  - curl: optimize database update
  - nfs: require libnfs 4.0 or later
  - nfs: support libnfs 6 (API version 2)
  - nfs: support libnfs URL arguments
* input
  - alsa: limit ALSA buffer time to 2 seconds
  - alsa: set up a channel map
  - alsa: support the alsa-lib 1.2.11 API
  - alsa: add option "close_on_pause"
  - curl: add "connect_timeout" configuration
* decoder
  - ffmpeg: require FFmpeg 4.0 or later
  - ffmpeg: query supported demuxers at runtime
  - hybrid_dsd: remove
  - mpg123: prefer over "mad"
  - mpg123: support streaming
  - opus: implement bitrate calculation
  - sidplay: require libsidplayfp (drop support for the original sidplay)
  - wavpack: require libwavpack version 5
  - fix MixRamp bug
* resampler
  - soxr: require libsoxr 0.1.2 or later
* player
  - add option "mixramp_analyzer" to scan MixRamp tags on-the-fly
  - "one-shot" consume mode
* tags
  - new tags "TitleSort", "Mood", "ShowMovement"
* output
  - add option "always_off"
  - alsa: require alsa-lib 1.1 or later
  - pipewire: map tags "Date" and "Comment"
* switch to C++20
  - GCC 12 or clang 14 (or newer) recommended
* static partition configuration
* Windows
  - build with libsamplerate
  - remove JACK DLL support
* remove Haiku support
* remove Boost dependency
* require libfmt 9 or later
* documentation: switch to sphinx-rtd-theme
* require Meson 1.0

ver 0.23.17 (2025/01/29)
* protocol
  - "albumart" tries to send larger chunks if available
  - explicitly disallow "idle" and "noidle" in command lists
* storage
  - nfs: require libnfs 4.0 or later
* database
  - inotify: trigger update after symlink was created
* decoder
  - ffmpeg: prefer over sndfile and audiofile for its DTS-WAV support
* support libfmt 11.1

ver 0.23.16 (2024/12/03)
* database
  - fix integer overflows with 64-bit inode numbers
* filter
  - ffmpeg: fix for filters producing no output
* support libfmt 11
* support ICU 76

ver 0.23.15 (2023/12/20)
* decoder
  - ffmpeg: fix build failure with FFmpeg 6.1
* output
  - alsa: limit buffer time to 2 seconds

ver 0.23.14 (2023/10/08)
* decoder
  - flac: fix scanning files with non-ASCII names on Windows
  - mad: fix calculation of LAME peak values
* mixer
  - wasapi: fix problem setting volume
* more libfmt 10 fixes
* fix auto-detected systemd unit directory
* Android
  - require Android 7 or newer

ver 0.23.13 (2023/05/22)
* input
  - curl: fix busy loop after connection failed
  - curl: hide "404" log messages for non-existent ".mpdignore" files
* archive
  - zzip: fix crash bug
* database
  - simple: reveal hidden songs after deleting containing CUE
* decoder
  - ffmpeg: reorder to a lower priority than "gme"
  - gme: require GME 0.6 or later
* output
  - pipewire: fix corruption bug due to missing lock
* Linux
  - shut down if parent process dies in --no-daemon mode
  - determine systemd unit directories via pkg-config
* support libfmt 10

ver 0.23.12 (2023/01/17)
* input
  - curl: require CURL 7.55.0 or later
* decoder
  - mad: fix integer underflow with very small files
* tags
  - fix crash bug due to race condition
* output
  - pipewire: adjust to PipeWire 0.3.64 API change
* fix build failures with GCC 13

ver 0.23.11 (2022/11/28)
* database
  - simple: move default database to ~/.cache/mpd/db from ~/.cache/mpd.db
  - simple: default "cache_directory" to ~/.cache/mpd/mounts
* macOS: fix build failure "no archive members specified"
* Windows
  - fix crash bug (stack buffer overflow) after I/O errors
  - fix path traversal bug because backslash was allowed in playlist names
* Android/Windows
  - update OpenSSL to 3.0.7
  - re-enable CURL's verbose error strings

ver 0.23.10 (2022/10/14)
* storage
  - curl: fix file time stamps
* decoder
  - ffmpeg: fix libfmt 9 compiler warning
* encoder
  - flac: fix failure when libFLAC is built without Ogg support
* output
  - alsa: fix crash bug
* Windows
  - log to stdout by default, don't require "log_file" setting

ver 0.23.9 (2022/08/18)
* input
  - cdio_paranoia: add options "mode" and "skip"
* decoder
  - ffmpeg: support FFmpeg 5.1
* filter
  - replay gain: fix delayed volume display with handler=mixer
* output
  - pipewire: set app icon
* fix bogus volume levels with multiple partitions
* improve iconv detection
* macOS: fix macOS 10 build problem (0.23.8 regression)
* Android
  - load mpd.conf from app data directory

ver 0.23.8 (2022/07/09)
* storage
  - curl: fix crash if web server does not understand WebDAV
* input
  - cdio_paranoia: fix crash if no drive was found
  - cdio_paranoia: faster cancellation
  - cdio_paranoia: don't scan for replay gain tags
  - pipewire: fix playback of very short tracks
  - pipewire: drop all buffers before manual song change
  - pipewire: fix stuttering after manual song change
  - snapcast: fix busy loop while paused
  - snapcast: fix stuttering after resuming playback
* mixer
  - better error messages
  - alsa: fix setting volume before playback starts
  - pipewire: fix crash bug
  - pipewire: fix volume change events with PipeWire 0.3.53
  - pipewire: don't force initial volume=100%
* support libfmt 9

ver 0.23.7 (2022/05/09)
* database
  - upnp: support pupnp 1.14
* decoder
  - ffmpeg: fix HLS seeking
  - opus: fix missing song length on high-latency files
* output
  - shout: require at least libshout 2.4.0
* mixer
  - pipewire: fix volume restore
  - software: update volume of disabled outputs
* support libiconv

ver 0.23.6 (2022/03/14)
* protocol
  - support filename "cover.webp" for "albumart" command
  - support "readcomments" and "readpicture" on CUE tracks
* decoder
  - ffmpeg: fix end-of-file check (update stuck at empty files)
  - opus: fix "readpicture" on Opus files
* output
  - pipewire: fix crash bug if setting volume before playback starts
  - wasapi: fix resume after pause

ver 0.23.5 (2021/12/01)
* protocol
  - support relative offsets for "searchadd"
  - fix "searchaddpl" bug (bogus error "Bad position")
* database
  - upnp: fix crash bug
* tags
  - fix MixRamp support
* migrate to PCRE2
* GCC 12 build fixes

ver 0.23.4 (2021/11/11)
* protocol
  - add optional position parameter to "searchaddpl"
* decoder
  - ffmpeg: support libavcodec 59
* output
  - alsa: add option "thesycon_dsd_workaround" to work around device bug
* fix crash on debug builds if startup fails
* systemd
  - remove "RuntimeDirectory" directive because it caused problems
  - ignore the "pid_file" setting if started as systemd service
* Windows
  - enable the "openmpt" decoder plugin

ver 0.23.3 (2021/10/31)
* protocol
  - add optional position parameter to "add" and "playlistadd"
  - allow range in "playlistdelete"
* database
  - fix scanning files with question mark in the name
  - inotify: fix use-after-free bug
* output
  - alsa: add option "stop_dsd_silence" to work around DSD DAC noise
* macOS: fix libfmt related build failure
* systemd: add "RuntimeDirectory" directive

ver 0.23.2 (2021/10/22)
* protocol
  - fix "albumart" timeout bug
* input
  - nfs: fix playback bug
* output
  - pipewire: send artist and title to PipeWire
  - pipewire: DSD support
* neighbor
  - mention failed plugin name in error message
* player
  - fix cross-fade regression
* fix crash with libfmt versions older than 7

ver 0.23.1 (2021/10/19)
* protocol
  - use decimal notation instead of scientific notation
  - "load" supports relative positions
* output
  - emit "mixer" idle event when replay gain changes volume
  - pipewire: emit "mixer" idle events on external volume change
  - pipewire: attempt to change the graph sample rate
  - snapcast: fix time stamp bug which caused "Failed to get chunk"
* fix libfmt linker problems
* fix broken password authentication

ver 0.23 (2021/10/14)
* protocol
  - new command "getvol"
  - show the audio format in "playlistinfo"
  - support "listfiles" with arbitrary storage plugins
  - support relative positions in "addid"
  - fix relative positions in "move" and "moveid"
  - add "position" parameter to "findadd" and "searchadd"
  - add position parameter to "load"
* database
  - proxy: require MPD 0.20 or later
  - proxy: require libmpdclient 2.11 or later
  - proxy: split search into chunks to avoid exceeding the output buffer
  - simple: add option to hide CUE target songs
  - upnp: support libnpupnp instead of libupnp
* archive
  - zzip, iso9660: ignore file names which are invalid UTF-8
* decoder
  - openmpt: new plugin
  - wavpack: fix WVC file support
* player
  - do not cross-fade songs shorter than 20 seconds
* output
  - oss: support DSD over PCM
  - pipewire: new plugin
  - snapcast: new plugin
* tags
  - new tags "ComposerSort", "Ensemble", "Movement", "MovementNumber", and "Location"
* split permission "player" from "control"
* add option "host_permissions"
* new build-time dependency: libfmt

ver 0.22.11 (2021/08/24)
* protocol
  - fix "albumart" crash
* filter
  - ffmpeg: pass "channel_layout" instead of "channels" to buffersrc
  - ffmpeg: fix "av_buffersink_get_frame() failed: Resource temporarily unavailable"
  - ffmpeg: support double-precision samples (by converting to single precision)
* Android
  - build with NDK r23
  - playlist_directory defaults to "/sdcard/Android/data/org.musicpd/files/playlists"

ver 0.22.10 (2021/08/06)
* protocol
  - support "albumart" for virtual tracks in CUE sheets
* database
  - simple: fix crash bug
  - simple: fix absolute paths in CUE "as_directory" entries
  - simple: prune CUE entries from database for non-existent songs
* input
  - curl: fix crash bug after stream with Icy metadata was closed by peer
  - tidal: remove defunct unmaintained plugin
* tags
  - fix crash caused by bug in TagBuilder and a few potential reference leaks
* output
  - httpd: fix missing tag after seeking into a new song
  - oss: fix channel order of multi-channel files
* mixer
  - alsa: fix yet more rounding errors

ver 0.22.9 (2021/06/23)
* database
  - simple: load all .mpdignore files of all parent directories
* tags
  - fix "readcomments" and "readpicture" on remote files with ID3 tags
* decoder
  - ffmpeg: support the tags "sort_album", "album-sort", "artist-sort"
  - ffmpeg: fix build failure with FFmpeg 3.4
* Android
  - fix auto-start on boot in Android 8 or later
* Windows
  - fix build failure with SQLite

ver 0.22.8 (2021/05/22)
* fix crash bug in "albumart" command (0.22.7 regression)

ver 0.22.7 (2021/05/19)
* protocol
  - don't use glibc extension to parse time stamps
  - optimize the "albumart" command
* input
  - curl: send user/password in the first request, save one roundtrip
* decoder
  - ffmpeg: fix build problem with FFmpeg 3.4
  - gme: support RSN files
* storage
  - curl: don't use glibc extension
* database
  - simple: fix database corruption bug
* output
  - fix crash when pausing with multiple partitions
  - jack: enable on Windows
  - httpd: send header "Access-Control-Allow-Origin: *"
  - wasapi: add algorithm for finding usable audio format
  - wasapi: use default device only if none was configured
  - wasapi: add DoP support

ver 0.22.6 (2021/02/16)
* fix missing tags on songs in queue

ver 0.22.5 (2021/02/15)
* protocol
  - error for malformed ranges instead of ignoring silently
  - better error message for open-ended range with "move"
* database
  - simple: fix missing CUE sheet metadata in "addid" command
* tags
  - id: translate TPE3 to Conductor, not Performer
* archive
  - iso9660: another fix for unaligned reads
* output
  - httpd: error handling on Windows improved
  - pulse: fix deadlock with "always_on"
* Windows:
  - enable https:// support (via Schannel)
* Android
  - work around "Permission denied" on mpd.conf

ver 0.22.4 (2021/01/21)
* protocol
  - add command "binarylimit" to allow larger chunk sizes
  - fix "readpicture" on 32 bit machines
  - show duration and tags of songs in virtual playlist (CUE) folders
* storage
  - curl: fix several WebDAV protocol bugs
* decoder
  - dsdiff: apply padding to odd-sized chunks
* filter
  - ffmpeg: detect the output sample format
* output
  - moveoutput: fix always_on and tag lost on move
* Android
  - enable https:// support (via OpenSSL)

ver 0.22.3 (2020/11/06)
* playlist
  - add option "as_directory", making CUE file expansion optional
* storage
  - curl: fix crash bug
* filter
  - fix garbage after "Audio format not supported by filter" message
  - ffmpeg: support planar output
  - ffmpeg: support sample formats other than 16 bit

ver 0.22.2 (2020/10/28)
* database
  - simple: purge songs and virtual directories for unavailable plugins
    on update
* input
  - qobuz/tidal: fix protocol errors due to newlines in error messages
  - smbclient: disable by default due to libsmbclient crash bug
* playlist
  - soundcloud: fix protocol errors due to newlines in error messages
* state_file: save on shutdown

ver 0.22.1 (2020/10/17)
* decoder
  - opus: apply the OpusHead output gain even if there is no EBU R128 tag
  - opus: fix track/album ReplayGain fallback
* output
  - alsa: don't deadlock when the ALSA driver is buggy
  - jack, pulse: reduce the delay when stopping or pausing playback
* playlist
  - cue: fix two crash bugs
* state_file: fix the state_file_interval setting

ver 0.22 (2020/09/23)
* protocol
  - "findadd"/"searchadd"/"searchaddpl" support the "sort" and
    "window" parameters
  - add command "readpicture" to download embedded pictures
  - command "moveoutput" moves an output between partitions
  - command "delpartition" deletes a partition
  - show partition name in "status" response
* tags
  - new tags "Grouping" (for ID3 "TIT1"), "Work" and "Conductor"
* input
  - curl: support "charset" parameter in URI fragment
  - ffmpeg: allow partial reads
  - io_uring: new plugin for local files on Linux (using liburing)
  - smbclient: close unused SMB/CIFS connections
* database
  - upnp: drop support for libupnp versions older than 1.8
* playlist
  - cue: integrate contents in database
* decoder
  - ffmpeg: support RTSP
  - mad: remove option "gapless", always do gapless
  - sidplay: add option "default_genre"
  - sidplay: map SID name field to "Album" tag
  - sidplay: add support for new song length format with libsidplayfp 2.0
  - vorbis, opus: improve seeking accuracy
* playlist
  - flac: support reading CUE sheets from remote FLAC files
* filter
  - ffmpeg: new plugin based on FFmpeg's libavfilter library
  - hdcd: new plugin based on FFmpeg's "af_hdcd" for HDCD playback
  - volume: convert S16 to S24 to preserve quality and reduce dithering noise
  - dsd: add integer-only DSD to PCM converter
* output
  - jack: add option "auto_destination_ports"
  - jack: report error details
  - pulse: add option "media_role"
  - solaris: support S8 and S32
* lower the real-time priority from 50 to 40
* switch to C++17
  - GCC 8 or clang 5 (or newer) recommended

ver 0.21.26 (2020/09/21)
* database
  - inotify: obey ".mpdignore" files
* output
  - osx: fix crash bug
  - sles: support floating point samples
* archive
  - bzip2: fix crash on corrupt bzip2 file
  - bzip2: flush output at end of input file
  - iso9660: fix unaligned reads
  - iso9660: support seeking
  - zzip: fix crash on corrupt ZIP file
* decoder
  - ffmpeg: remove "rtsp://" from the list of supported protocols
  - ffmpeg: add "hls+http://" to the list of supported protocols
  - opus: support the gain value from the Opus header
  - sndfile: fix lost samples at end of file
* fix "single" mode bug after resuming playback
* the default log_level is "default", not "info"

ver 0.21.25 (2020/07/06)
* protocol:
  - fix crash when using "rangeid" while playing
* database
  - simple: automatically scan new mounts
  - upnp: fix compatibility with Plex DLNA
* storage
  - fix disappearing mounts after mounting twice
  - udisks: fix reading ".mpdignore"
* input
  - file: detect premature end of file
  - smbclient: don't send credentials to MPD clients
* decoder
  - opus: apply pre-skip and end trimming
  - opus: fix memory leak
  - opus: fix crash bug
  - vorbis: fix crash bug
* output
  - osx: improve sample rate selection
  - osx: fix noise while stopping
* neighbor
  - upnp: fix crash during shutdown
* Windows/Android:
  - fix Boost detection after breaking change in Meson 0.54

ver 0.21.24 (2020/06/10)
* protocol
  - "tagtypes" requires no permissions
* database
  - simple: fix crash when mounting twice
* decoder
  - modplug: fix Windows build failure
  - wildmidi: attempt to detect WildMidi using pkg-config
  - wildmidi: fix Windows build failure
* player
  - don't restart current song if seeking beyond end
* Android
  - enable the decoder plugins GME, ModPlug and WildMidi
  - fix build failure with Android NDK r21
* Windows
  - fix stream playback
  - enable the decoder plugins GME, ModPlug and WildMidi
  - work around Meson bug breaking the Windows build with GCC 10
* fix unit test failure

ver 0.21.23 (2020/04/23)
* protocol
  - add tag fallback for AlbumSort
* storage
  - curl: fix corrupt "href" values in the presence of XML entities
  - curl: unescape "href" values
* input
  - nfs: fix crash bug
  - nfs: fix freeze bug on reconnect
* decoder
  - gme: adapt to API change in the upcoming version 0.7.0
* output
  - alsa: implement channel mapping for 5.0 and 7.0
* player
  - drain outputs at end of song in "single" mode
* Windows
  - fix case insensitive search

ver 0.21.22 (2020/04/02)
* database
  - simple: optimize startup
* input
  - curl: fix streaming errors on Android
* playlist
  - rss: support MIME type application/xml
* mixer
  - android: new mixer plugin for "sles" output
* Android
  - TV support
* Windows
  - fix time zone offset check
* fix build failures with uClibc-ng

ver 0.21.21 (2020/03/19)
* configuration
  - fix bug in "metadata_to_use" setting
* playlist
  - asx, xspf: fix corrupt tags in the presence of XML entities
* archive
  - iso9660: skip empty file names to work around libcdio bug
* decoder
  - gme: ignore empty tags
* output
  - solaris: port to NetBSD
* raise default "max_connections" value to 100

ver 0.21.20 (2020/02/16)
* decoder
  - audiofile, ffmpeg, sndfile: handle MIME type "audio/wav"
  - ffmpeg: fix playback of AIFF and TTA
  - vorbis, opus: fix seeking in small files
* fix backwards seeking on ARM (and other non-x86 CPUs)

ver 0.21.19 (2020/01/17)
* configuration
  - allow overriding top-level settings in includes
* output
  - pulse: obey Pulse's maximum sample rate (fixes DSD128 playback)
* fix build failure with clang 10
* fix build failure with Android NDK r20

ver 0.21.18 (2019/12/24)
* protocol
  - work around Mac OS X bug in the ISO 8601 parser
* output
  - alsa: fix hang bug with ALSA "null" outputs
* storage
  - curl: fix crash bug
* drop support for CURL versions older than 7.32.0
* reduce unnecessary CPU wakeups

ver 0.21.17 (2019/12/16)
* protocol
  - relax the ISO 8601 parser: allow omitting field separators, the
    time of day and the "Z" suffix
* archive
  - zzip: improve error reporting
* outputs
  - jack: mark ports as terminal
  - shout: declare metadata as UTF-8
* fix build failure with -Ddatabase=false

ver 0.21.16 (2019/10/16)
* queue
  - fix relative destination offset when moving a range
* storage
  - curl: request the "resourcetype" property to fix database update
  - curl: URL-encode more paths
  - curl: follow redirects for collections without trailing slash
* update
  - fix crash when music_directory is not a directory
* fix build with iconv() instead of ICU

ver 0.21.15 (2019/09/25)
* decoder
  - dsdiff, dsf: fix displayed bit rate
  - mpcdec: fix bogus ReplayGain values
* output
  - solaris: fix build with glibc 2.30

ver 0.21.14 (2019/08/21)
* decoder
  - sidplay: show track durations in database
  - sidplay: convert tag values from Windows-1252 charset
  - sidplay: strip text from "Date" tag
* player
  - fix crash after song change
  - fix seek position after restarting the decoder
* protocol
  - include command name in error responses

ver 0.21.13 (2019/08/06)
* input
  - cdio_paranoia: require libcdio-paranoia 10.2+0.93+1
* decoder
  - mad: fix crackling sound (0.21.12 regression)
* output
  - jack: improved Windows compatibility

ver 0.21.12 (2019/08/03)
* decoder
  - mad: update bit rate after seeking
  - mad: fix several bugs preventing the plugin from decoding the last frame
  - opus: ignore case in replay gain tag names
  - opus, vorbis: decode the "end of stream" packet
* output
  - jack: fix mono-to-stereo conversion
* player
  - don't restart unseekable song after failed seek attempt
* Windows
  - support backslash in relative URIs loaded from playlists

ver 0.21.11 (2019/07/03)
* input
  - tidal: deprecated because Tidal has changed the protocol
* decoder
  - wildmidi: log error if library initialization fails
* output
  - alsa: fix busy loop while draining
  - alsa: fix missing drain call
  - alsa: improve xrun-avoiding silence generator
  - alsa: log when generating silence due to slow decoder
  - alsa, osx: fix distortions with DSD_U32 and DoP on 32 bit CPUs
* protocol
  - fix "list" with multiple "group" levels

ver 0.21.10 (2019/06/05)
* decoder
  - opus: fix duplicate tags
* output
  - httpd: reject some well-known URIs
* fix crash bug (0.21.9 regression)

ver 0.21.9 (2019/05/20)
* input
  - buffer: fix deadlock bug
* Android
  - fix crash on ARMv7
  - request storage permission on Android 6+
* fix spurious "single" mode bug

ver 0.21.8 (2019/04/23)
* input
  - smbclient: download to buffer instead of throttling transfer
* output
  - httpd: add missing mutex lock
  - httpd: fix use-after-free bug
* playlist
  - soundcloud: fix "Unsupported URI scheme" (0.21.6 regression)
* fix Bonjour bug
* fix build failure with GCC 9
* fix build failure with -Ddatabase=false
* systemd: add user socket unit
* doc: "list file" is deprecated

ver 0.21.7 (2019/04/03)
* input
  - qobuz/tidal: scan tags when loading a playlist
* require Meson 0.49.0 for native libgcrypt-config support
* fix build failure with -Dlocal_socket=false
* Haiku
  - fix build
  - add version info

ver 0.21.6 (2019/03/17)
* protocol
  - allow loading playlists specified as absolute filesystem paths
  - fix negated filter expressions with multiple tag values
  - fix "list" with filter expression
  - omit empty playlist names in "listplaylists"
* input
  - cdio_paranoia: fix build failure due to missing #include
* decoder
  - opus: fix replay gain when there are no other tags
  - opus: fix seeking to beginning of song
  - vorbis: fix Tremor conflict resulting in crash
* output
  - pulse: work around error with unusual channel count
  - osx: fix build failure
* playlist
  - flac: fix use-after-free bug
* support abstract sockets on Linux
* Windows
  - remove the unused libwinpthread-1.dll dependency
* Android
  - enable SLES power saving mode

ver 0.21.5 (2019/02/22)
* protocol
  - fix deadlock in "albumart" command
  - fix "tagtypes disable" command
* database
  - simple: fix assertion failure
  - fix assertion failures with mount points
* storage
  - udisks: fix "AlreadyMounted" error
  - udisks: use relative path from mount URI
  - fix memory leak
* input
  - buffer: fix crash bug when playing remote WAV file
* tags
  - ape: map "Album Artist"
* output
  - shout: add support for TLS
* mixer
  - pulse: add "scale_volume" setting

ver 0.21.4 (2019/01/04)
* database
  - inotify: fix crash bug "terminate called after throwing ..."
  - upnp: implement "list ... group"
* output
  - httpd: declare protocol "HTTP/1.1" instead of "ICY"
* remove libwrap support
* Windows
  - fix "Failed to accept connection: unknown error"
* fix Haiku build

ver 0.21.3 (2018/11/16)
* output
  - alsa: fix crash bug
  - alsa: fix stuttering at start of playback
  - alsa: fix discarded samples at end of song
  - alsa: clear error after reopening device
* log: default to journal if MPD was started as systemd service

ver 0.21.2 (2018/11/12)
* protocol
  - operator "=~" matches a regular expression
  - operator "contains" matches substrings
* decoder
  - ffmpeg: require FFmpeg 3.1 or later
  - ffmpeg: fix broken sound with certain codecs
* output
  - alsa: fix high CPU usage with dmix
  - httpd: fix three crash bugs
* mixer
  - alsa: fix more rounding errors
* fix zlib support

ver 0.21.1 (2018/11/04)
* protocol
  - allow escaping quotes in filter expressions
  - operator "==" never searches substrings in filter expressions
* decoder
  - ffmpeg: fix build failure with non-standard FFmpeg installation path
  - flac: fix linker failure when building without FLAC support
* encoder
  - vorbis: fix linker failure when building without Vorbis decoder
* fix build failure on Linux-PowerPC
* fix build failure on FreeBSD
* eliminate DLL dependencies on Windows
* add warning about buggy Boost version 1.67
* require Meson 0.47.2 because a Meson 0.47.1 bug breaks our build

ver 0.21 (2018/10/31)
* configuration
  - add "include" directive, allows including config files
  - incremental "metadata_to_use" setting
* protocol
  - "tagtypes" can be used to hide tags
  - "find" and "search" can sort
  - "outputs" prints the plugin name
  - "outputset" sets runtime attributes
  - close connection when client sends HTTP request
  - new filter syntax for "find"/"search" etc. with negation
* database
  - simple: scan audio formats
  - proxy: require libmpdclient 2.9
  - proxy: forward `sort` and `window` to server
* player
  - hard-code "buffer_before_play" to 1 second, independent of audio format
  - "one-shot" single mode
* input
  - curl: download to buffer instead of throttling transfer
  - qobuz: new plugin to play Qobuz streams
  - tidal: new plugin to play Tidal streams
* tags
  - new tags "OriginalDate", "MUSICBRAINZ_WORKID"
* decoder
  - ffmpeg: require at least version 11.12
  - gme: try loading m3u sidecar files
  - hybrid_dsd: new decoder plugin
  - mad: move "gapless_mp3_playback" setting to "decoder" block
  - mikmod: require at least version 3.2
  - pcm: support audio/L24 (RFC 3190)
  - sidplay: support basic and kernal rom (libsidplayfp)
* resampler
  - soxr: flush resampler at end of song
* output
  - alsa: non-blocking mode
  - alsa: change "dop" and "allowed_formats" settings at runtime
  - ao: fix crash bug due to partial frames
  - shout: support the Shine encoder plugin
  - sndio: remove support for the broken RoarAudio sndio emulation
  - osx: initial support for DSD over PCM
  - roar: removed
  - httpd_output: support for unix sockets
* mixer
  - sndio: new mixer plugin
* encoder
  - opus: support for sending metadata using ogg stream chaining
* listen on $XDG_RUNTIME_DIR/mpd/socket by default
* append hostname to Zeroconf service name
* systemd watchdog support
* require GCC 6
* build with Meson instead of autotools
* use GTest instead of cppunit

ver 0.20.23 (2018/10/29)
* protocol
  - emit "player" idle event when restarting the current song
* fix broken float to s32 conversion
* new clang crash bug workaround

ver 0.20.22 (2018/10/23)
* protocol
  - add tag fallbacks for AlbumArtistSort, ArtistSort
  - fix empty string filter on fallback tags
  - "count group ..." can print an empty group
  - fix broken command "list ... group"
* storage
  - curl: URL-encode paths
* decoder
  - fluidsynth: adapt to API change in version 2.0
* Android
  - now runs as a service
  - add button to start/stop MPD
  - add option to auto-start on boot
* work around clang bug leading to crash
* install the SVG icon

ver 0.20.21 (2018/08/17)
* database
  - proxy: add "password" setting
  - proxy: support tags "ArtistSort", "AlbumArtistSort", "AlbumSort"
  - simple: allow .mpdignore comments only at start of line
* output
  - httpd: remove broken DLNA support code
* playlist
  - cue: support file type declaration "FLAC" (non-standard)
* URI schemes are case insensitive
* Android, Windows
  - enable the "curl" storage plugin

ver 0.20.20 (2018/05/22)
* protocol
  - fix "modified-since" filter regression
* output
  - pulse: cork stream when paused due to "single" mode
* decoder
  - dsdiff, dsf: support more MIME types
  - dsdiff, dsf: allow 4 MB ID3 tags
  - opus: support R128_ALBUM_GAIN tag
* Android, Windows
  - enable the "proxy" database plugin

ver 0.20.19 (2018/04/26)
* protocol
  - validate absolute seek time, reject negative values
* database
  - proxy: fix "search already in progress" errors
  - proxy: implement "list ... group"
* input
  - mms: fix lockup bug and a crash bug
* decoder
  - ffmpeg: fix av_register_all() deprecation warning (FFmpeg 4.0)
* player
  - fix spurious "Not seekable" error when switching radio streams
* macOS: fix crash bug

ver 0.20.18 (2018/02/24)
* input
  - curl: allow authentication methods other than "Basic"
* decoder
  - flac: improve seeking precision
* fix gapless CUE song transitions
* Android, Windows
  - enable the NFS storage plugin

ver 0.20.17 (2018/02/11)
* output
  - alsa: fix crash bug with 8 channels
* mixer
  - alsa: fix rounding error at volume 0
* fix real-time and idle scheduling with Musl
* Android
  - fix compatibility with Android 4.0

ver 0.20.16 (2018/02/03)
* output
  - pulse: fix crash during auto-detection
* database
  - simple: fix search within mount points
  - upnp: enable IPv6
* archive
  - iso9660: libcdio 2.0 compatibility
* fix crash in debug build on Haiku and other operating systems

ver 0.20.15 (2018/01/05)
* queue: fix crash after seek failure
* resampler
  - soxr: clear internal state after manual song change
* state file
  - make mount point restore errors non-fatal
  - fix crash when restoring mounts with incompatible database plugin
* Android
  - build without Ant
  - fix for SIGSYS crash

ver 0.20.14 (2018/01/01)
* database
  - simple: fix file corruption in the presence of mount points
* archive
  - bz2: fix deadlock
  - reduce lock contention, fixing lots of xrun problems
* fix Solaris build failure

ver 0.20.13 (2017/12/18)
* output
  - osx: set up ring buffer to hold at least 100ms
* mixer
  - alsa: fix rounding errors
* database
  - simple: don't purge mount points on update/rescan
  - simple: fix "mount" bug caused by bad compiler optimization
  - simple: fix "lsinfo" into mount points
  - upnp: work around libupnp 1.6.24 API breakage
* queue: fix spuriously misplaced prioritized songs
* save and restore mountpoints within the state file
* include Windows cross-build script in source tarball
* fix Windows build failures

ver 0.20.12 (2017/11/25)
* database
  - upnp: adapt to libupnp 1.8 API changes
* input
  - cdio_paranoia, ffmpeg, file, smbclient: reduce lock contention,
    fixing lots of xrun problems
  - curl: fix seeking
* decoder
  - ffmpeg: fix GCC 8 warning
  - vorbis: fix Tremor support
* player
  - log message when decoder is too slow
* encoder
  - vorbis: default to quality 3
* output
  - fix hanging playback with soxr resampler
  - httpd: flush encoder after tag; fixes corrupt Vorbis stream

ver 0.20.11 (2017/10/18)
* storage
  - curl: support Content-Type application/xml
* decoder
  - ffmpeg: more reliable song duration
  - gme: fix track numbering
* improve random song order when switching songs manually
* fix case insensitive search without libicu
* fix Unicode file names in playlists on Windows
* fix endless loop when accessing malformed file names in ZIP files

ver 0.20.10 (2017/08/24)
* decoder
  - ffmpeg: support MusicBrainz ID3v2 tags
* tags
  - aiff: fix FORM chunk size endianness (is big-endian)
* mixer
  - osx: add a mixer for OSX.
* fix crash when resuming playback before decoder is ready
* fix crash on Windows

ver 0.20.9 (2017/06/04)
* decoder
  - ffmpeg: support *.adx
* fix byte order detection on FreeBSD/aarch64
* fix more random crashes when compiled with clang

ver 0.20.8 (2017/05/19)
* output
  - osx: fix build failure due to missing "noexcept"
* playlist
  - m3u: support MIME type `audio/mpegurl`
* fix build failure with GCC 4.x

ver 0.20.7 (2017/05/15)
* database
  - simple: fix false positive directory loop detection with NFS
* enforce a reasonable minimum audio_buffer_size setting
* cap buffer_before_play at 80% to prevent deadlock
* fix random crashes when compiled with clang

ver 0.20.6 (2017/03/10)
* input
  - curl: fix headers after HTTP redirect to Shoutcast server
* decoder
  - ffmpeg: re-enable as fallback
  - mpcdec: fix crash (division by zero) after seeking
  - sidplay: make compatible with libsidplayfp < 1.8
* fix stream tags after automatic song change
* workaround for GCC 4.9.4 / libstdc++ bug (build failure)

ver 0.20.5 (2017/02/20)
* tags
  - id3: fix memory leak on corrupt ID3 tags
* decoder
  - sidplay: don't require libsidutils when building with libsidplayfp
* output
  - httpd: fix two buffer overflows in IcyMetaData length calculation
* mixer
  - alsa: fix crash bug

ver 0.20.4 (2017/02/01)
* input
  - nfs: fix freeze after reconnect
* output
  - sndio: work around a libroar C++ incompatibility
* workaround for GCC 4.9 "constexpr" bug
* fix FreeBSD build failure

ver 0.20.3 (2017/01/25)
* protocol
  - "playlistadd" creates new playlist if it does not exist, as documented
* database
  - proxy: fix error "terminate called after throwing ..."
  - proxy: make connect errors during startup non-fatal
* neighbor
  - upnp: fix premature expiry
* replay gain: don't reset ReplayGain levels when unpausing playback
* silence surround channels when converting from stereo
* use shortcuts such as "dsd64" in log messages

ver 0.20.2 (2017/01/15)
* input
  - alsa: fix crash bug
  - alsa: fix buffer overruns
* decoder
  - flac: add options "probesize" and "analyzeduration"
* resampler
  - libsamplerate: reset state after seeking
* output
  - fix static noise after changing to a different audio format
  - alsa: fix the DSD_U32 sample rate
  - alsa: fix the DSD_U32 byte order
  - alsa: support DSD_U16
  - recorder: fix error "Failed to create : No such file or directory"
* playlist
  - cue: fix skipping songs

ver 0.20.1 (2017/01/09)
* input
  - curl: fix crash bug
  - curl: fix freeze bug
* decoder
  - wavpack: fix crash bug
* storage
  - curl: new storage plugin for WebDAV (work in progress)
* mixer
  - alsa: normalize displayed volume according to human perception
* fix crash with volume_normalization enabled

ver 0.20 (2017/01/04)
* protocol
  - "commands" returns playlist commands only if playlist_directory configured
  - "search"/"find" have a "window" parameter
  - report song duration with milliseconds precision
  - "sticker find" can match sticker values
  - drop the "file:///" prefix for absolute file paths
  - add range parameter to command "plchanges" and "plchangesposid"
  - send verbose error message to client
* input
  - curl: fix memory leak
* tags
  - ape, ogg: drop support for non-standard tag "album artist"
    affected filetypes: vorbis, flac, opus & all files with ape2 tags
    (most importantly some mp3s)
  - id3: remove the "id3v1_encoding" setting; by definition, all ID3v1 tags
    are ISO-Latin-1
  - ape: support APE replay gain on remote files
  - read ID3 tags from NFS/SMB
* decoder
  - improved error logging
  - report I/O errors to clients
  - ffmpeg: support ReplayGain and MixRamp
  - ffmpeg: support stream tags
  - gme: add option "accuracy"
  - gme: provide the TRACK tag
  - gme: faster scanning
  - mad: reduce memory usage while scanning tags
  - mpcdec: read the bit rate
  - pcm: support audio/L16 (RFC 2586) and audio/x-mpd-float
  - sidplay: faster scanning
  - wavpack: large file support
  - wavpack: support DSD (WavPack 5)
  - wavpack: archive support
* playlist
  - cue: don't skip pregap
  - embcue: fix last track
  - flac: new plugin which reads the "CUESHEET" metadata block
* output
  - alsa: fix multi-channel order
  - alsa: remove option "use_mmap"
  - alsa: support DSD_U32
  - alsa: disable DoP if it fails
  - jack: reduce CPU usage
  - pulse: set channel map to WAVE-EX
  - recorder: record tags
  - recorder: allow dynamic file names
  - sndio: new output plugin
* mixer
  - null: new plugin
* resampler
  - new block "resampler" in configuration file
    replacing the old "samplerate_converter" setting
  - soxr: allow multi-threaded resampling
* player
  - reset song priority on playback
  - reduce xruns
* write database and state file atomically
* always write UTF-8 to the log file.
* remove dependency on GLib
* support libsystemd (instead of the older libsystemd-daemon)
* database
  - proxy: add TCP keepalive option
* update
  - apply .mpdignore matches to subdirectories
* switch the code base to C++14
  - GCC 4.9 or clang 3.4 (or newer) recommended

ver 0.19.21 (2016/12/13)
* decoder
  - ffmpeg: fix crash bug
* fix unit test failure after recent "setprio" change
* systemd: add user unit

ver 0.19.20 (2016/12/09)
* protocol
  - "setprio" re-enqueues old song if priority has been raised
* decoder
  - ffmpeg: ignore empty packets
  - pcm: fix corruption bug with partial frames (after short read)
  - sidplay: fix playback speed with libsidplayfp
* output
  - winmm: fix 8 bit playback
* fix gcc 7.0 -Wimplicit-fallthrough
* systemd: paranoid security settings

ver 0.19.19 (2016/08/23)
* decoder
  - ffmpeg: bug fix for FFmpeg 3.1 support
  - wildmidi: support libWildMidi 0.4
* output
  - pulse: support 32 bit, 24 bit and floating point playback
* support non-x86 NetBSD
* fix clang 3.9 warnings

ver 0.19.18 (2016/08/05)
* decoder
  - ffmpeg: fix crash with older FFmpeg versions (< 3.0)
  - ffmpeg: log detailed error message
  - ffmpeg: support FFmpeg 3.1
  - sidplay: detect libsidplay2 with pkg-config
  - sidplay: log detailed error message
  - sidplay: read the "date" tag
  - sidplay: allow building with libsidplayfp instead of libsidplay2
* output
  - shout: recognize setting "encoder" instead of "encoding"
* fix memory leak after stream failure
* fix build failure with Boost 1.61
* require gcc 4.7 or newer

ver 0.19.17 (2016/07/09)
* decoder
  - flac: fix assertion failure while seeking
  - flac: fix stream duration indicator
  - fix seek problems in several plugins
* fix spurious seek error "Failed to allocate silence buffer"
* replay gain: fix "replay_gain_handler mixer" setting
* DSD: use 0x69 as silence pattern
* fix use-after-free bug on "close" and "kill"

ver 0.19.16 (2016/06/13)
* faster seeking
* fix system include path order
* add missing DocBook file to tarball

ver 0.19.15 (2016/04/30)
* decoder
  - ffmpeg: support FFmpeg 3.0
  - ffmpeg: use as fallback instead of "mad" if no plugin matches
  - opus: support bigger OpusTags packets
* fix more build failures on non-glibc builds due to constexpr Mutex
* fix build failure due to missing include
* fix unit test on Alpha

ver 0.19.14 (2016/03/18)
* decoder
  - dsdiff: fix off-by-one buffer overflow
  - opus: limit tag size to 64 kB
* archive
  - iso9660: fix buffer overflow
* fix quadratic runtime bug in the tag pool
* fix build failures on non-glibc builds due to constexpr Mutex

ver 0.19.13 (2016/02/23)
* tags
  - aiff, riff: fix ID3 chunk padding
* decoder
  - ffmpeg: support the TAK codec
* fix disappearing duration of remote songs during playback
* initialize supplementary groups with glibc 2.19+

ver 0.19.12 (2015/12/15)
* fix assertion failure on malformed UTF-8 tag
* fix build failure on non-Linux systems
* fix LimitRTTIME in systemd unit file

ver 0.19.11 (2015/10/27)
* tags
  - ape: fix buffer overflow
* decoder
  - ffmpeg: fix crash due to wrong avio_alloc_context() call
  - gme: don't loop forever, fall back to GME's default play length
* encoder
  - flac: fix crash with 32 bit playback
* mixer
  - fix mixer lag after enabling/disabling output

ver 0.19.10 (2015/06/21)
* input
  - curl: fix deadlock on small responses
  - smbclient: fix DFF playback
* decoder
  - ffmpeg: improve seeking accuracy
  - fix stuck stream tags
* encoder
  - opus: fix bogus granulepos
* output
  - fix failure to open device right after booting
* neighbor
  - nfs: fix deadlock when connecting
* fix "single" mode breakage due to queue edits

ver 0.19.9 (2015/02/06)
* decoder
  - dsdiff, dsf: raise ID3 tag limit to 1 MB
* playlist: fix loading duplicate tag types from state file
* despotify: remove defunct plugin
* fix clock integer overflow on OS X
* fix gcc 5.0 warnings
* fix build failure with uClibc
* fix build failure on non-POSIX operating systems
* fix dependency issue on parallel Android build
* fix database/state file saving on Windows

ver 0.19.8 (2015/01/14)
* input
  - curl: fix bug after rewinding from end-of-file
  - mms: reduce delay at the beginning of playback
* decoder
  - dsdiff, dsf: allow ID3 tags larger than 4 kB
  - ffmpeg: support interleaved floating point
* fix clang 3.6 warnings
* fix build failure on NetBSD

ver 0.19.7 (2014/12/17)
* input
  - nfs: fix crash while canceling a failing file open operation
  - nfs: fix memory leak on connection failure
  - nfs: fix reconnect after mount failure
  - nfs: implement mount timeout (60 seconds)
* storage
  - nfs: implement I/O timeout (60 seconds)
* playlist
  - embcue: fix filename suffix detection
  - don't skip non-existent songs in "listplaylist"
* decoder
  - ffmpeg: fix time stamp underflow
* fix memory allocator bug on Windows

ver 0.19.6 (2014/12/08)
* decoder
  - ffmpeg: support FFmpeg 2.5
* fix build failure with musl
* android
  - update libFLAC to 1.3.1
  - update FFmpeg to 2.5

ver 0.19.5 (2014/11/26)
* input
  - nfs: fix crash on connection failure
* archive
  - zzip: fix crash after seeking
* decoder
  - dsdiff, dsf, opus: fix deadlock while seeking
  - mp4v2: remove because of incompatible license

ver 0.19.4 (2014/11/18)
* protocol
  - workaround for buggy clients that send "add /"
* decoder
  - ffmpeg: support opus
  - opus: add MIME types audio/ogg and application/ogg
* fix crash on failed filename charset conversion
* fix local socket detection from uid=0 (root)

ver 0.19.3 (2014/11/11)
* protocol
  - fix "(null)" result string to "list" when AlbumArtist is disabled
* database
  - upnp: fix breakage due to malformed URIs
* input
  - curl: another fix for redirected streams
* decoder
  - audiofile: fix crash while playing streams
  - audiofile: fix bit rate calculation
  - ffmpeg: support opus
  - opus: fix bogus duration on streams
  - opus: support chained streams
  - opus: improved error logging
* fix distorted audio with soxr resampler
* fix build failure on Mac OS X with non-Apple compilers

ver 0.19.2 (2014/11/02)
* input
  - curl: fix redirected streams
* playlist
  - don't allow empty playlist name
  - m3u: don't ignore unterminated last line
  - m3u: recognize the file suffix ".m3u8"
* decoder
  - ignore URI query string for plugin detection
  - faad: remove workaround for ancient libfaad2 ABI bug
  - ffmpeg: recognize MIME type audio/aacp
  - mad: fix negative replay gain values
* output
  - fix memory leak after filter initialization error
  - fall back to PCM if given DSD sample rate is not supported
* fix assertion failure on unsupported PCM conversion
* auto-disable plugins that require GLib when --disable-glib is used

ver 0.19.1 (2014/10/19)
* input
  - mms: fix deadlock bug
* playlist
  - extm3u: fix Extended M3U detection
  - m3u, extm3u, cue: fix truncated lines
* fix build failure on Mac OS X
* add missing file systemd/mpd.socket to tarball

ver 0.19 (2014/10/10)
* protocol
  - new commands "addtagid", "cleartagid", "listfiles", "listmounts",
    "listneighbors", "mount", "rangeid", "unmount"
  - "lsinfo" and "readcomments" allowed for remote files
  - "listneighbors" lists file servers on the local network
  - "playlistadd" supports file:///
  - "idle" with unrecognized event name fails
  - "list" on album artist falls back to the artist tag
  - "list" and "count" allow grouping
  - new "search"/"find" filter "modified-since"
  - "seek*" allows fractional position
  - close connection after syntax error
* database
  - proxy: forward "idle" events
  - proxy: forward the "update" command
  - proxy: copy "Last-Modified" from remote directories
  - simple: compress the database file using gzip
  - upnp: new plugin
  - cancel the update on shutdown
* storage
  - music_directory can point to a remote file server
  - nfs: new plugin
  - smbclient: new plugin
* playlist
  - cue: fix bogus duration of the last track
  - cue: restore CUE tracks from state file
  - soundcloud: use https instead of http
  - soundcloud: add default API key
* archive
  - read tags from songs in an archive
* input
  - alsa: new input plugin
  - curl: options "verify_peer" and "verify_host"
  - ffmpeg: update offset after seeking
  - ffmpeg: improved error messages
  - mms: non-blocking I/O
  - nfs: new input plugin
  - smbclient: new input plugin
* filter
  - volume: improved software volume dithering
* decoder:
  - vorbis, flac, opus: honor DESCRIPTION= tag in Xiph-based files as a comment to the song
  - audiofile: support scanning remote files
  - audiofile: log libaudiofile errors
  - dsdiff, dsf: report bit rate
  - dsdiff, dsf: implement seeking
  - dsf: support DSD512
  - dsf: support multi-channel files
  - dsf: fix big-endian bugs
  - dsf: fix noise at end of malformed file
  - mpg123: support ID3v2, ReplayGain and MixRamp
  - sndfile: support scanning remote files
  - sndfile: support tags "comment", "album", "track", "genre"
  - sndfile: native floating point playback
  - sndfile: optimized 16 bit playback
  - mp4v2: support playback of MP4 files.
* encoder:
  - shine: new encoder plugin
* output
  - alsa: support native DSD playback
  - alsa: rename "DSD over USB" to "DoP"
  - osx: fix hang after (un)plugging headphones
* threads:
  - the update thread runs at "idle" priority
  - the output thread runs at "real-time" priority
  - increase kernel timer slack on Linux
  - name each thread (for debugging)
* configuration
  - allow playlist directory without music directory
  - use XDG to auto-detect "music_directory" and "db_file"
* add tags "AlbumSort", "MUSICBRAINZ_RELEASETRACKID"
* disable global Latin-1 fallback for tag values
* new resampler option using libsoxr
* ARM NEON optimizations
* install systemd unit for socket activation
* Android port

ver 0.18.23 (2015/02/06)
* despotify: remove defunct plugin
* fix clock integer overflow on OS X
* fix gcc 5.0 warnings

ver 0.18.22 (2015/01/14)
* fix clang 3.6 warnings

ver 0.18.21 (2014/12/17)
* playlist
  - embcue: fix filename suffix detection
* decoder
  - ffmpeg: fix time stamp underflow

ver 0.18.20 (2014/12/08)
* decoder
  - ffmpeg: support FFmpeg 2.5
* fix build failure with musl

ver 0.18.19 (2014/11/26)
* archive
  - zzip: fix crash after seeking

ver 0.18.18 (2014/11/18)
* decoder
  - ffmpeg: support opus
* fix crash on failed filename charset conversion
* fix local socket detection from uid=0 (root)

ver 0.18.17 (2014/11/02)
* playlist
  - don't allow empty playlist name
  - m3u: recognize the file suffix ".m3u8"
* decoder
  - ignore URI query string for plugin detection
  - faad: remove workaround for ancient libfaad2 ABI bug
  - ffmpeg: recognize MIME type audio/aacp

ver 0.18.16 (2014/09/26)
* fix DSD breakage due to typo in configure.ac

ver 0.18.15 (2014/09/26)
* command
  - list: reset used size after the list has been processed
* fix MixRamp
* work around build failure on NetBSD

ver 0.18.14 (2014/09/11)
* protocol
  - fix range parser bug on certain 32 bit architectures
* decoder
  - audiofile: fix crash after seeking
  - ffmpeg: fix crash with ffmpeg/libav version 11
  - fix assertion failure after seeking

ver 0.18.13 (2014/08/31)
* protocol
  - don't change song on "seekcur" in random mode

* decoder
  - dsdiff, dsf: fix endless loop on malformed file
  - ffmpeg: support ffmpeg/libav version 11
  - gme: fix song duration
* output
  - alsa: fix endless loop at end of file in dsd_usb mode
* fix state file saver
* fix build failure on Darwin

ver 0.18.12 (2014/07/30)
* database
  - proxy: fix build failure with libmpdclient 2.2
  - proxy: fix add/search and other commands with libmpdclient < 2.9
* decoder
  - audiofile: improve responsiveness
  - audiofile: fix WAV stream playback
  - dsdiff, dsf: fix stream playback
  - dsdiff: fix metadata parser bug (uninitialized variables)
  - faad: estimate song duration for remote files
  - sndfile: improve responsiveness
* randomize next song when enabling "random" mode while not playing
* randomize next song when adding to single-song queue

ver 0.18.11 (2014/05/12)
* decoder
  - opus: fix missing song length on high-latency files
* fix race condition when using GLib event loop (non-Linux)

ver 0.18.10 (2014/04/10)
* decoder
  - ffmpeg: fix seeking bug
  - ffmpeg: handle unknown stream start time
  - gme: fix memory leak
  - sndfile: work around libsndfile bug on partial read
* don't interrupt playback when current song gets deleted

ver 0.18.9 (2014/03/02)
* protocol
  - "findadd" requires the "add" permission
* output
  - alsa: improved workaround for noise after manual song change
* decoder
  - vorbis: fix linker failure when libvorbis/libogg are static
* encoder
  - vorbis: fix another linker failure
* output
  - pipe: fix hanging child process due to blocked signals
* fix build failure due to missing signal.h include

ver 0.18.8 (2014/02/07)
* decoder
  - ffmpeg: support libav v10_alpha1
* encoder
  - vorbis: fix linker failure
* output
  - roar: documentation
* more robust Icy-Metadata parser
* fix Solaris build failure

ver 0.18.7 (2014/01/13)
* playlist
  - pls: fix crash after parser error
  - soundcloud: fix build failure with libyajl 2.0.1
* decoder
  - faad: fix memory leak
  - mpcdec: reject libmpcdec SV7 in configure script
* daemon: don't initialize supplementary groups when already running
  as the configured user

ver 0.18.6 (2013/12/24)
* input
  - cdio_paranoia: support libcdio-paranoia 0.90
* tags
  - riff: recognize upper-case "ID3" chunk name
* decoder
  - ffmpeg: use relative timestamps
* output
  - openal: fix build failure on Mac OS X
  - osx: fix build failure
* mixer
  - alsa: fix build failure with uClibc
* fix replay gain during cross-fade
* accept files without metadata

ver 0.18.5 (2013/11/23)
* configuration
  - fix crash when db_file is configured without music_directory
  - fix crash on "stats" without db_file/music_directory
* database
  - proxy: auto-reload statistics
  - proxy: provide "db_update" in "stats" response
* input
  - curl: work around stream resume bug (fixed in libcurl 7.32.0)
* decoder
  - fluidsynth: auto-detect by default
* clip 24 bit data from libsamplerate
* fix ia64, mipsel and other little-endian architectures
* fix build failures due to missing includes
* fix build failure with static libmpdclient

ver 0.18.4 (2013/11/13)
* decoder
  - dsdiff: fix byte order bug
* fix build failures due to missing includes
* libc++ compatibility

ver 0.18.3 (2013/11/08)
* fix stuck MPD after song change (0.18.2 regression)

ver 0.18.2 (2013/11/07)
* protocol:
  - "close" flushes the output buffer
* input:
  - cdio_paranoia: add setting "default_byte_order"
  - curl: fix bug with redirected streams
* playlist:
  - pls: fix reversed song order
* decoder:
  - audiofile: require libaudiofile 0.3 due to API breakage
  - dsf: enable DSD128
* enable buffering when starting playback (regression fix)
* fix build failures due to missing includes
* fix big-endian support

ver 0.18.1 (2013/11/04)
* protocol:
  - always ignore whitespace at the end of the line
* networking:
  - log UNIX domain path names instead of "localhost"
  - open listener sockets in the order they were configured
  - don't abort if IPv6 is not available
* output:
  - alsa: avoid endless loop in Raspberry Pi workaround
* filter:
  - autoconvert: fix "volume_normalization" with mp3 files
* add missing files to source tarball

ver 0.18 (2013/10/31)
* configuration:
  - allow tilde paths for socket
  - default filesystem charset is UTF-8 instead of ISO-8859-1
  - increase default buffer size to 4 MB
* protocol:
  - new command "readcomments" lists arbitrary file tags
  - new command "toggleoutput"
  - "find"/"search" with "any" does not match file name
  - "search" and "find" with base URI (keyword "base")
  - search for album artist falls back to the artist tag
  - re-add the "volume" command
* input:
  - curl: enable https
  - soup: plugin removed
* playlist:
  - lastfm: remove defunct Last.fm support
* decoder:
  - adplug: new decoder plugin using libadplug
  - dsf: don't play junk at the end of the "data" chunk
  - ffmpeg: drop support for pre-0.8 ffmpeg
  - flac: require libFLAC 1.2 or newer
  - flac: support FLAC files inside archives
  - opus: new decoder plugin for the Opus codec
  - vorbis: skip 16 bit quantisation, provide float samples
  - mikmod: add "loop" configuration parameter
  - modplug: add "loop_count" configuration parameter
  - mp4ff: obsolete plugin removed
* encoder:
  - opus: new encoder plugin for the Opus codec
  - vorbis: accept floating point input samples
* output:
  - new option "tags" may be used to disable sending tags to output
  - alsa: workaround for noise after manual song change
  - ffado: remove broken plugin
  - httpd: support HEAD requests
  - mvp: remove obsolete plugin
  - osx: disabled by default because it's unmaintained and unsupported
* improved decoder/output error reporting
* eliminate timer wakeup on idle MPD
* fix unresponsive MPD while waiting for stream
* port of the source code to C++11

ver 0.17.6 (2013/10/14)
* mixer:
  - alsa: fix busy loop when USB sound device gets unplugged
* decoder:
  - modplug: fix build with Debian package 1:0.8.8.4-4
* stored playlists:
  - fix loading playlists with references to local files
  - obey filesystem_charset for URLs

ver 0.17.5 (2013/08/04)
* protocol:
  - fix "playlistadd" with URI
  - fix "move" relative to current when there is no current song
* decoder:
  - ffmpeg: support "application/flv"
  - mikmod: adapt to libmikmod 3.2
* configure.ac:
  - detect system "ar"

ver 0.17.4 (2013/04/08)
* protocol:
  - allow to omit END in ranges (START:END)
  - don't emit IDLE_PLAYER before audio format is known
* decoder:
  - ffmpeg: support float planar audio (ffmpeg 1.1)
  - ffmpeg: fix AVFrame allocation
* player:
  - implement missing "idle" events on output errors
* clock: fix build failure

ver 0.17.3 (2013/01/06)
* output:
  - osx: fix pops during playback
  - recorder: fix I/O error check
  - shout: fix memory leak in error handler
  - recorder, shout: support Ogg packets that span more than one page
* decoder:
  - ffmpeg: ignore negative time stamps
  - ffmpeg: support planar audio
* playlist:
  - cue: fix memory leak
  - cue: fix CUE files with only one track

ver 0.17.2 (2012/09/30)
* protocol:
  - fix crash in local file check
* decoder:
  - fluidsynth: remove throttle (requires libfluidsynth 1.1)
  - fluidsynth: stop playback at end of file
  - fluidsynth: check MIDI file format while scanning
  - fluidsynth: add sample rate setting
  - wavpack: support all APEv2 tags
* output:
  - httpd: use monotonic clock, avoid hiccups after system clock adjustment
  - httpd: fix throttling bug after resuming playback
* playlist:
  - cue: map "PERFORMER" to "artist" or "album artist"
* mapper: fix non-UTF8 music directory name
* mapper: fix potential crash in file permission check
* playlist: fix use-after-free bug
* playlist: fix memory leak
* state_file: save song priorities
* player: disable cross-fading in "single" mode
* update: fix unsafe readlink() usage
* configure.ac:
  - don't auto-detect the vorbis encoder when Tremor is enabled

ver 0.17.1 (2012/07/31)
* protocol:
  - require appropriate permissions for searchadd{,pl}
* tags:
  - aiff: support the AIFC format
  - ape: check for ID3 if no usable APE tag was found
* playlist:
  - cue: support file types "MP3", "AIFF"
* output:
  - fix noisy playback with conversion and software volume

ver 0.17 (2012/06/27)
* protocol:
  - support client-to-client communication
  - "update" and "rescan" need only "CONTROL" permission
  - new command "seekcur" for simpler seeking within current song
  - new command "config" dumps location of music directory
  - add range parameter to command "load"
  - print extra "playlist" object for embedded CUE sheets
  - new commands "searchadd", "searchaddpl"
* input:
  - cdio_paranoia: new input plugin to play audio CDs
  - curl: enable CURLOPT_NETRC
  - curl: non-blocking I/O
  - soup: new input plugin based on libsoup
* tags:
  - RVA2: support separate album/track replay gain
* decoder:
  - mpg123: implement seeking
  - ffmpeg: drop support for pre-0.5 ffmpeg
  - ffmpeg: support WebM
  - oggflac: delete this obsolete plugin
  - dsdiff: new decoder plugin
* output:
  - alsa: support DSD-over-USB (dCS suggested standard)
  - httpd: support for streaming to a DLNA client
  - openal: improve buffer cancellation
  - osx: allow user to specify other audio devices
  - osx: implement 32 bit playback
  - shout: add possibility to set url
  - roar: new output plugin for RoarAudio
  - winmm: fail if wrong device specified instead of using default device
* mixer:
  - alsa: listen for external volume changes
* playlist:
  - allow references to songs outside the music directory
  - new CUE parser, without libcue
  - soundcloud: new plugin for accessing soundcloud.com
* state_file: add option "restore_paused"
* cue: show CUE track numbers
* allow port specification in "bind_to_address" settings
* support floating point samples
* systemd socket activation
* improve --version output
* WIN32: fix renaming of stored playlists with non-ASCII names


ver 0.16.8 (2012/04/04)
* fix for libsamplerate assertion failure
* decoder:
  - vorbis (and others): fix seeking at startup
  - ffmpeg: read the "year" tag
* encoder:
  - vorbis: generate end-of-stream packet before tag
  - vorbis: generate end-of-stream packet when playback ends
* output:
  - jack: check for connection failure before starting playback
  - jack: workaround for libjack1 crash bug
  - osx: fix stuttering due to buffering bug
* fix endless loop in text file reader
* update: skip symlinks in path that is to be updated


ver 0.16.7 (2012/02/04)
* input:
  - ffmpeg: support libavformat 0.7
* decoder:
  - ffmpeg: support libavformat 0.8, libavcodec 0.9
  - ffmpeg: support all MPD tags
* output:
  - httpd: fix excessive buffering
  - openal: force 16 bit playback, as 8 bit doesn't work
  - osx: remove sleep call from render callback
  - osx: clear render buffer when there's not enough data
* fix moving after current song


ver 0.16.6 (2011/12/01)
* decoder:
  - fix assertion failure when resuming streams
  - ffmpeg: work around bogus channel count
* encoder:
  - flac, null, wave: fix buffer corruption bug
  - wave: support packed 24 bit samples
* mapper: fix the bogus "not a directory" error message
* mapper: check "x" and "r" permissions on music directory
* log: print reason for failure
* event_pipe: fix WIN32 regression
* define WINVER in ./configure
* WIN32: autodetect filesystem encoding


ver 0.16.5 (2011/10/09)
* configure.ac
  - disable assertions in the non-debugging build
  - show solaris plugin result correctly
  - add option --enable-solaris-output
* pcm_format: fix 32-to-24 bit conversion (the "silence" bug)
* input:
  - rewind: reduce heap usage
* decoder:
  - ffmpeg: higher precision timestamps
  - ffmpeg: don't require key frame for seeking
  - fix CUE track seeking
* output:
  - openal: auto-fallback to mono if channel count is unsupported
* player:
  - make seeking to CUE track more reliable
  - the "seek" command works when MPD is stopped
  - restore song position from state file (bug fix)
  - fix crash that sometimes occurred when audio device fails on startup
  - fix absolute path support in playlists
* WIN32: close sockets properly
* install systemd service file if systemd is available


ver 0.16.4 (2011/09/01)
* don't abort configure when avahi is not found
* auto-detect libmad without pkg-config
* fix memory leaks
* don't resume playback when seeking to another song while paused
* apply follow_inside_symlinks to absolute symlinks
* fix playback discontinuation after seeking
* input:
  - curl: limit the receive buffer size
  - curl: implement a hard-coded timeout of 10 seconds
* decoder:
  - ffmpeg: workaround for semantic API change in recent ffmpeg versions
  - flac: validate the sample rate when scanning the tag
  - wavpack: obey all decoder commands, stop at CUE track border
* encoder:
  - vorbis: don't send end-of-stream on flush
* output:
  - alsa: fix SIGFPE when alsa announces a period size of 0
  - httpd: don't warn on client disconnect
  - osx: don't drain the buffer when closing
  - pulse: fix deadlock when resuming the stream
  - pulse: fix deadlock when the stream was suspended


ver 0.16.3 (2011/06/04)
* fix assertion failure in audio format mask parser
* fix NULL pointer dereference in playlist parser
* fix playlist files in base music directory
* database: allow directories with just playlists
* decoder:
  - ffmpeg: support libavcodec 0.7


ver 0.16.2 (2011/03/18)
* configure.ac:
  - fix bashism in tremor test
* decoder:
  - tremor: fix configure test
  - gme: detect end of song
* encoder:
  - vorbis: reset the Ogg stream after flush
* output:
  - httpd: fix uninitialized variable
  - httpd: include sys/socket.h
  - oss: AFMT_S24_PACKED is little-endian
  - oss: disable 24 bit playback on FreeBSD


ver 0.16.1 (2011/01/09)
* audio_check: fix parameter in prototype
* add void casts to suppress "result unused" warnings (clang)
* input:
  - ffado: disable by default
* decoder:
  - mad: work around build failure on Solaris
  - resolve modplug vs. libsndfile cflags/headers conflict
* output:
  - solaris: add missing parameter to open_cloexec() cal
  - osx: fix up audio format first, then apply it to device
* player_thread: discard empty chunks while cross-fading
* player_thread: fix assertion failure due to early seek
* output_thread: fix double lock


ver 0.16 (2010/12/11)
* protocol:
  - send song modification time to client
  - added "update" idle event
  - removed the deprecated "volume" command
  - added the "findadd" command
  - range support for "delete"
  - "previous" really plays the previous song
  - "addid" with negative position is deprecated
  - "load" supports remote playlists (extm3u, pls, asx, xspf, lastfm://)
  - allow changing replay gain mode on-the-fly
  - omitting the range end is possible
  - "update" checks if the path is malformed
* archive:
  - iso: renamed plugin to "iso9660"
  - zip: renamed plugin to "zzip"
* input:
  - lastfm: obsolete plugin removed
  - ffmpeg: new input plugin using libavformat's "avio" library
* tags:
  - added tags "ArtistSort", "AlbumArtistSort"
  - id3: revised "performer" tag support
  - id3: support multiple values
  - ape: MusicBrainz tags
  - ape: support multiple values
* decoders:
  - don't try a plugin twice (MIME type & suffix)
  - don't fall back to "mad" unless no plugin matches
  - ffmpeg: support multiple tags
  - ffmpeg: convert metadata to generic format
  - ffmpeg: implement the libavutil log callback
  - sndfile: new decoder plugin based on libsndfile
  - flac: moved CUE sheet support to a playlist plugin
  - flac: support streams without STREAMINFO block
  - mikmod: sample rate is configurable
  - mpg123: new decoder plugin based on libmpg123
  - sidplay: support sub-tunes
  - sidplay: implemented songlength database
  - sidplay: support seeking
  - sidplay: play monaural SID tunes in mono
  - sidplay: play mus, str, prg, x00 files
  - wavpack: activate 32 bit support
  - wavpack: allow more than 2 channels
  - mp4ff: rename plugin "mp4" to "mp4ff"
* encoders:
  - twolame: new encoder plugin based on libtwolame
  - flac: new encoder plugin based on libFLAC
  - wave: new encoder plugin for PCM WAV format
* output:
  - recorder: new output plugin for recording radio streams
  - alsa: don't recover on CANCEL
  - alsa: fill period buffer with silence before draining
  - openal: new output plugin
  - pulse: announce "media.role=music"
  - pulse: renamed context to "Music Player Daemon"
  - pulse: connect to server on MPD startup, implement pause
  - jack: require libjack 0.100
  - jack: don't disconnect during pause
  - jack: connect to server on MPD startup
  - jack: added options "client_name", "server_name"
  - jack: clear ring buffers before activating
  - jack: renamed option "ports" to "destination_ports"
  - jack: support more than two audio channels
  - httpd: bind port when output is enabled
  - httpd: added name/genre/website configuration
  - httpd: implement "pause"
  - httpd: bind_to_address support (including IPv6)
  - oss: 24 bit support via OSS4
  - win32: new output plugin for Windows Wave
  - shout, httpd: more responsive to control commands
  - wildcards allowed in audio_format configuration
  - consistently lock audio output objects
* player:
  - drain audio outputs at the end of the playlist
* mixers:
  - removed support for legacy mixer configuration
  - reimplemented software volume as mixer+filter plugin
  - per-device software/hardware mixer setting
* commands:
  - added new "status" line with more precise "elapsed time"
* update:
  - automatically update the database with Linux inotify
  - support .mpdignore files in the music directory
  - sort songs by album name first, then disc/track number
  - rescan after metadata_to_use change
* normalize: upgraded to AudioCompress 2.0
  - automatically convert to 16 bit samples
* replay gain:
  - reimplemented as a filter plugin
  - fall back to track gain if album gain is unavailable
  - optionally use hardware mixer to apply replay gain
  - added mode "auto"
  - parse replay gain from APE tags
* log unused/unknown block parameters
* removed the deprecated "error_file" option
* save state when stopped
* renamed option "--stdout" to "--stderr"
* removed options --create-db and --no-create-db
* state_file: save only if something has changed
* database: eliminated maximum line length
* log: redirect stdout/stderr to /dev/null if syslog is used
* set the close-on-exec flag on all file descriptors
* pcm_volume, pcm_mix: implemented 32 bit support
* support packed 24 bit samples
* CUE sheet support
* support for MixRamp tags
* obey $(sysconfdir) for default mpd.conf location
* build with large file support by default
* added test suite ("make check")
* require GLib 2.12
* added libwrap support
* make single mode 'sticky'


ver 0.15.17 (2011/??/??)
* encoder:
  - vorbis: reset the Ogg stream after flush
* decoders:
  - vorbis: fix tremor support


ver 0.15.16 (2011/03/13)
* output:
  - ao: initialize the ao_sample_format struct
  - jack: fix crash with mono playback
* encoders:
  - lame: explicitly configure the output sample rate
* update: log all file permission problems


ver 0.15.15 (2010/11/08)
* input:
  - rewind: fix assertion failure
* output:
  - shout: artist comes first in stream title


ver 0.15.14 (2010/11/06)
* player_thread: fix assertion failure due to wrong music pipe on seek
* output_thread: fix assertion failure due to race condition in OPEN
* input:
  - rewind: fix double free bug
* decoders:
  - mp4ff, ffmpeg: add extension ".m4b" (audio book)


ver 0.15.13 (2010/10/10)
* output_thread: fix race condition after CANCEL command
* output:
  - httpd: fix random data in stream title
  - httpd: MIME type audio/ogg for Ogg Vorbis
* input:
  - rewind: update MIME not only once
  - rewind: enable for MMS


ver 0.15.12 (2010/07/20)
* input:
  - curl: remove assertion after curl_multi_fdset()
* tags:
  - rva2: set "gain", not "peak"
* decoders:
  - wildmidi: support version 0.2.3


ver 0.15.11 (2010/06/14)
* tags:
  - ape: support album artist
* decoders:
  - mp4ff: support tags "album artist", "albumartist", "band"
  - mikmod: fix memory leak
  - vorbis: handle uri==NULL
  - ffmpeg: fix memory leak
  - ffmpeg: free AVFormatContext on error
  - ffmpeg: read more metadata
  - ffmpeg: fix libavformat 0.6 by using av_open_input_stream()
* playlist: emit IDLE_OPTIONS when resetting single mode
* listen: make get_remote_uid() work on BSD


ver 0.15.10 (2010/05/30)
* input:
  - mms: fix memory leak in error handler
  - mms: initialize the "eof" attribute
* decoders:
  - mad: properly calculate ID3 size without libid3tag


ver 0.15.9 (2010/03/21)
* decoders:
  - mad: fix crash when seeking at end of song
  - mpcdec: fix negative shift on fixed-point samples
  - mpcdec: fix replay gain formula with v8
* playlist: fix single+repeat in random mode
* player: postpone song tags during cross-fade


ver 0.15.8 (2010/01/17)
* input:
  - curl: allow rewinding with Icy-Metadata
* decoders:
  - ffmpeg, flac, vorbis: added more flac/vorbis MIME types
  - ffmpeg: enabled libavformat's file name extension detection
* dbUtils: return empty tag value only if no value was found
* decoder_thread: fix CUE track playback
* queue: don't repeat current song in consume mode


ver 0.15.7 (2009/12/27)
* archive:
  - close archive when stream is closed
  - iso, zip: fixed memory leak in destructor
* input:
  - file: don't fall back to parent directory
  - archive: fixed memory leak in error handler
* tags:
  - id3: fix ID3v1 charset conversion
* decoders:
  - eliminate jitter after seek failure
  - ffmpeg: don't try to force stereo
  - wavpack: allow fine-grained seeking
* mixer: explicitly close all mixers on shutdown
* mapper: fix memory leak when playlist_directory is not set
* mapper: apply filesystem_charset to playlists
* command: verify playlist name in the "rm" command
* database: return multiple tag values per song


ver 0.15.6 (2009/11/18)
* input:
  - lastfm: fixed variable name in GLib<2.16 code path
  - input/mms: require libmms 0.4
* archive:
  - zzip: require libzzip 0.13
* tags:
  - id3: allow 4 MB RIFF/AIFF tags
* decoders:
  - ffmpeg: convert metadata
  - ffmpeg: align the output buffer
  - oggflac: rewind stream after FLAC detection
  - flac: fixed CUE seeking range check
  - flac: fixed NULL pointer dereference in CUE code
* output_thread: check again if output is open on PAUSE
* update: delete ignored symlinks from database
* database: increased maximum line length to 32 kB
* sticker: added fallback for sqlite3_prepare_v2()


ver 0.15.5 (2009/10/18)
* input:
  - curl: don't abort if a packet has only metadata
  - curl: fixed endless loop during buffering
* tags:
  - riff, aiff: fixed "limited range" gcc warning
* decoders:
  - flac: fixed two memory leaks in the CUE tag loader
* decoder_thread: change the fallback decoder name to "mad"
* output_thread: check again if output is open on CANCEL
* update: fixed memory leak during container scan


ver 0.15.4 (2009/10/03)
* decoders:
  - vorbis: revert "faster tag scanning with ov_test_callback()"
  - faad: skip assertion failure on large ID3 tags
  - ffmpeg: use the "artist" tag if "author" is not present
* output:
  - osx: fix the OS X 10.6 build


ver 0.15.3 (2009/08/29)
* decoders:
  - vorbis: faster tag scanning with ov_test_callback()
* output:
  - fix stuttering due to uninitialized variable
* update: don't re-read unchanged container files


ver 0.15.2 (2009/08/15)
* tags:
  - ape: check the tag size (fixes integer underflow)
  - ape: added protection against large memory allocations
* decoders:
  - mad: skip ID3 frames when libid3tag is disabled
  - flac: parse all replaygain tags
  - flac: don't allocate cuesheet twice (memleak)
* output:
  - shout: fixed stuck pause bug
  - shout: minimize the unpause latency
* update: free empty path string (memleak)
* update: free temporary string in container scan (memleak)
* directory: free empty directories after removing them (memleak)


ver 0.15.1 (2009/07/15)
* decoders:
  - flac: fix assertion failure in tag_free() call
* output:
  - httpd: include sys/types.h (fixes Mac OS X)
* commands:
  - don't resume playback when stopping during pause
* database: fixed NULL pointer dereference after charset change
* log: fix double free() bug during shutdown


ver 0.15 (2009/06/23)
* input:
  - parse Icy-Metadata
  - added support for the MMS protocol
  - hide HTTP password in playlist
  - lastfm: new input plugin for last.fm radio (experimental and incomplete!)
  - curl: moved proxy settings to "input" block
* tags:
  - support the "album artist" tag
  - support MusicBrainz tags
  - parse RVA2 tags in mp3 files
  - parse ID3 tags in AIFF/RIFF/WAV files
  - ffmpeg: support new metadata API
  - ffmpeg: added support for the tags comment, genre, year
* decoders:
  - audiofile: streaming support added
  - audiofile: added 24 bit support
  - modplug: another MOD plugin, based on libmodplug
  - mikmod disabled by default, due to severe security issues in libmikmod
  - sidplay: new decoder plugin for C64 SID (using libsidplay2)
  - fluidsynth: new decoder plugin for MIDI files (using libfluidsynth,
    experimental due to shortcomings in libfluidsynth)
  - wildmidi: another decoder plugin for MIDI files (using libwildmidi)
  - flac: parse stream tags
  - mpcdec: support the new libmpcdec SV8 API
  - added configuration option to disable decoder plugins
  - flac: support embedded cuesheets
  - ffmpeg: updated list of supported formats
* audio outputs:
  - added option to disable audio outputs by default
  - wait 10 seconds before reopening after play failure
  - shout: enlarged buffer size to 32 kB
  - null: allow disabling synchronization
  - mvp: fall back to stereo
  - mvp: fall back to 16 bit audio samples
  - mvp: check for reopen errors
  - mvp: fixed default device detection
  - pipe: new audio output plugin which runs a command
  - alsa: better period_time default value for high sample rates
  - solaris: new audio output plugin for Solaris /dev/audio
  - httpd: new audio output plugin for web based streaming, similar to icecast
     but built in.
* commands:
  - "playlistinfo" and "move" supports a range now
  - added "sticker database", command "sticker", which allows clients
     to implement features like "song rating"
  - added "consume" command which removes a song after play
  - added "single" command, if activated, stops playback after current song or
     repeats the song if "repeat" is active.
* mixers:
  - rewritten mixer code to support multiple mixers
  - new pulseaudio mixer
  - alsa: new mixer_index option supports choosing between multiple
    identically-named controls on a device.
* Add audio archive extraction support:
  - bzip2
  - iso9660
  - zip
* the option "error_file" was removed, all messages are logged into
   "log_file"
* support logging to syslog
* fall back to XDG music directory if no music_directory is configured
* failure to read the state file is non-fatal
* --create-db starts the MPD daemon instead of exiting
* playlist_directory and music_directory are optional
* playlist: recalculate the queued song after random is toggled
* playlist: don't unpause on delete
* pause when all audio outputs fail to play
* daemon: ignore "user" setting if already running as that user
* listen: fix broken client IP addresses in log
* listen: bind failure on secondary address is non-fatal
* 24/32 bit audio support
* print available protocols in --version
* fill buffer after seeking
* choose the fallback resampler at runtime
* steps taken towards win32 compatibility
* require glib 2.6 or greater
* built-in documentation using doxygen and docbook


ver 0.14.2 (2009/02/13)
* configure.ac:
  - define HAVE_FFMPEG after all checks
* decoders:
  - ffmpeg: added support for the tags comment, genre, year
  - ffmpeg: don't warn of empty packet output
  - ffmpeg: check if the time stamp is valid
  - ffmpeg: fixed seek integer overflow
  - ffmpeg: enable WAV streaming
  - ffmpeg: added TTA support
  - wavpack: pass NULL if the .wvc file fails to open
  - mikmod: call MikMod_Exit() only in the finish() method
  - aac: fix stream metadata
* audio outputs:
  - jack: allocate ring buffers before connecting
  - jack: clear "shutdown" flag on reconnect
  - jack: reduced sleep time to 1ms
  - shout: fixed memory leak in the mp3 encoder
  - shout: switch to blocking mode
  - shout: use libshout's synchronization
  - shout: don't postpone metadata
  - shout: clear buffer before calling the encoder
* mapper: remove trailing slashes from music_directory
* player: set player error when output device fails
* update: recursively purge deleted directories
* update: free deleted subdirectories

ver 0.14.1 (2009/01/17)
* decoders:
  - mp4: support the writer/composer tag
  - id3: strip leading and trailing whitespace from ID3 tags
  - oggvorbis: fix tremor support
  - oggvorbis: disable seeking on remote files
* audio outputs:
  - jack: allocate default port names (fixes a crash)
* update:
  - refresh stats after update
  - save the database even if it is empty
* input_curl:
  - use select() to eliminate busy loop during connect
  - honour http_proxy_* config directives
  - fix assertion failure on "connection refused"
  - fix assertion failure with empty HTTP responses
* corrected the sample calculation in the fallback resampler
* log: automatically append newline
* fix setenv() conflict on Solaris
* configure.ac: check for pkg-config before using it
* fix minor memory leak in decoder_tag()
* fix cross-fading bug: it used to play some chunks of the new song twice
* playlist
  - fix assertion failure during playlist load
  - implement Fisher-Yates shuffle properly
  - safely search the playlist for deleted song
* use custom PRNG for volume dithering (speedup)
* detect libid3tag without pkg-config

ver 0.14 (2008/12/25)
* audio outputs:
  - wait 10 seconds before reopening a failed device
  - fifo: new plugin
  - null: new plugin
  - shout: block while trying to connect instead of failing
  - shout: new timeout parameter
  - shout: support mp3 encoding and the shoutcast protocol
  - shout: send silence during pause, so clients don't get disconnected
* decoders:
  - ffmpeg: new plugin
  - wavpack: new plugin
  - aac: stream support added
  - mod: disabled by default due to critical bugs in all libmikmod versions
* commands:
  - "addid" takes optional second argument to specify position
  - "idle" notifies the client when a notable change occurs
* Zeroconf support using Bonjour
* New zeroconf_enabled option so that Zeroconf support can be disabled
* Stop the player/decode processes when not playing to allow the CPU to sleep
* Fix a bug where closing an ALSA dmix device could cause MPD to hang
* Support for reading ReplayGain from LAME tags on MP3s
* MPD is now threaded, which greatly improves performance and stability
* memory usage reduced by merging duplicate tags in the database
* support connecting via unix domain socket
* allow authenticated local users to add any local file to the playlist
* 24 bit audio support
* optimized PCM conversions and dithering
* much code has been replaced by using GLib
* the HTTP client has been replaced with libcurl
* symbolic links in the music directory can be disabled; the default
  is to ignore symlinks pointing outside the music directory

ver 0.13.0 (2007/5/28)
* New JACK audio output
* Support for "file" as an alternative to "filename" in search, find, and list
* FLAC 1.1.3 API support
* New playlistadd command for adding to stored playlists
* New playlistclear command for clearing stored playlists
* Fix a bug where "find any" and "list <type> any" wouldn't return any results
* Make "list any" return an error instead of no results and an OK
* New gapless_mp3_playback option to disable gapless MP3 playback
* Support for seeking HTTP streams
* Zeroconf support using Avahi
* libsamplerate support for high quality audio resampling
* ID3v2 "Original Artist/Performer" tag support
* New playlistsearch command for searching the playlist (similar to "search")
* New playlistfind command for finding songs in the playlist (similar to "find")
* libmikmod 3.2.0 beta support
* New tagtypes command for retrieving a list of available tag types
* Fix a bug where no ACK was returned if loading a playlist failed
* Fix a bug where db_update in stats would be 0 after initial database creation
* New count command for getting stats on found songs (similar to "find")
* New playlistmove command for moving songs in stored playlists
* New playlistdelete command for deleting songs from stored playlists
* New rename command for renaming stored playlists
* Increased default buffer_before_play from 0% to 10% to prevent skipping
* Lots of bug fixes, cleaned up code, and performance improvements

ver 0.12.2 (2007/3/20)
* Fix a bug where clients could cause MPD to segfault

ver 0.12.1 (2006/10/10)
* Fix segfault when scanning an MP3 that has a Xing tag with 0 frames
* Fix segfault when there's no audio output specified and one can't be detected
* Fix handling of escaping in quotes
* Allow a quality of -1 to be specified for shout outputs
* A few minor cleanups

ver 0.12.0 (2006/9/22)
* New audio output code which supports:
  * A plugin-like architecture
  * Non-libao ("native") outputs:
    * ALSA
    * OSS
    * OS X
    * Media MVP
    * PulseAudio
    * Shout (Icecast or Shoutcast)
  * Playing through multiple outputs at once
  * Enabling/disabling outputs while MPD is running
  * Saving output state (enabled/disabled) to the state_file
* OggFLAC support
* Musepack support
* Gapless MP3 playback
* MP3 ReplayGain support (using ID3v2 tags only)
* Support for MP2 files if MP3 support is enabled
* Composer, Performer, Comment, and Disc metadata support
* New outputs command for listing available audio outputs
* New enableoutput and disableoutput commands for enabling/disabling outputs
* New plchangesposid command for a stripped down version of plchanges
* New addid command for adding to the playlist and returning a song ID
* New commands and notcommands commands for checking available commands
* Can now specify any supported metadata type or "any" in search, find, and list
* New volume_normalization parameter for enabling Audio Compress normalization
* New metadata_to_use parameter for choosing supported metadata types
* New pid_file parameter for saving the MPD process ID to the specified file
* The db_file parameter is now required
* The port parameter is now optional (defaults to 6600)
* Can specify bind_to_address multiple times
* New --kill argument for killing MPD if pid_file is specified
* Removed --update-db argument (use the update function in your client instead)
* New mpdconf.example
* New mpd.conf man page 
* Removed bundled libmad and libid3tag
* Lots of bug fixes, cleaned up code, and performance improvements

ver 0.11.5 (2004/11/1)
1) New id3v1_encoding config option to configure the id3v1 tag encoding (patch
from dottedmag)
2) Strip '\r' from m3u playlists (thank you windows)
3) Use random() instead of rand() for playlist randomizing
4) Fix a bug trying skipping some commented lines in m3u playlist files
5) Fix a bug when fetching metadata from streams that may cause certain
weirdnesses
6) Fix a bug where replaygain preamp was used on files w/o replaygain tags
7) Fix a busy loop when trying to prebuffer a nonexistant or missing stream
8) Fix a bug in forgetting to remove leading ' ' in content-type for http
streams
9) Check for ice-name in http headers
10) Be sure the strip all '\n' chars in tags
11) Set $HOME env variable when setuid'ing, this should fix the /root/.mcop
errors triggered by arts/libao

ver 0.11.4 (2004/7/26)
1) Fixed a segfault when decoding mp3's with corrupt id3v2 tags
2) Fixed a memory leak when encountering id3v2 tags in mp3 decoder

ver 0.11.3 (2004/7/21)
1) Add support for http authentication for streams
2) Added replaygain pre-amp support
3) Better error handling for fread() in inputStream_file
4) Fixed a bug so that when a freeAllInterfaces is called, it sets
max_interface_connections to 0.  This prevents potential segfaults and other
nastiness for forked processes, like the player and update-er (do to
interfacePrintWithFD()).
5) Allow blockingWrite() to handle errors more gracefully (for example, if the
disc is full, and thus the write() fails or can't be completed, we just skip
this write() and continue, instead of getting stuck in an infinite loop until
the write() becomes successful)
6) Updated mpdconf.example from sbh/avuton
7) If "user" is specified, then convert ~ in paths to the user's home path
specified by "user" config paramter (not the actual current user running mpd).

ver 0.11.2 (2004/7/5) 
1) Work around in computing total time for mp3's whose first valid mpeg frame is
not layer III
2) Fix mp3 and mp4 decoders when seeking past the end of the file
3) Fix replaygain for flac and vorbis
4) Fix memory leaks in flac decoder (from normalperson)
5) Fix Several other bugs in playlist.c and directory.c (from normalperson)

ver 0.11.1 (2004/6/24)
1) Fix a bug that caused "popping" at the beginning of mp3's
2) Fix playlistid command
3) Fix move commands so they don't mess up the song id's
4) Added support for HTTP Proxy
5) Detect and skip recursive links in the music directory
6) Fix addPathToDB() so updating on a specific path doesn't exist correctly adds
the parent directories to the DB

ver 0.11.0 (2004/6/18)
1) Support for playing mp3 and Ogg Vorbis streams
2) Non-blocking Update
3) Replaygain support for Ogg Vorbis and FLAC (by Eric Moore aka AliasMrJones)
4) audio_output_format option that allows for all audio output to be converted
to a format compatible with any sound card
5) Own routines for to always support UTF-8 <-> ISO-8859-1 conversion
6) Added "Id" and "Pos" metadata for songs in playlist
7) Added commands: plchanges, currentsong, playid, seekid, playlistid, moveid,
swapid, deleteid
8) UTF-8 validation of all tags
9) Update specific files/directories (for fast, incremental updating)
10) Added ACK error codes
11) Mod file support
12) Added command_list_ok_begin
13) Play after stop resumes from last position in the playlist
14) Play while pause resumes playback
15) Better signal handling by mackstann
16) Cleanup decoder interface (now called InputPlugins)
17) --create-db no long starts the daemon
18) --no-daemon outputs to log files
19) --stdout sends output to stdout/stderr
20) Default port is now 6600
21) Lots of other cleanups and Bugfixes

ver 0.10.4 (2004/5/26)
1) Fix configure problems on OpenBSD with langinfo and iconv
2) Fix an infinte loop when writing to an interface and it has expired
3) Fix a segfault in decoding flac's
4) Ingore CRC stuff in mp3's since some encoders did not compute the CRC
correctly
5) Fix a segfault in processing faulty mp4 metadata

ver 0.10.3 (2004/4/2)
1) Fix a segfault when a blanck line is sent from a client
2) Fix for loading playlists on platforms where char is unsigned
3) When pausing, release audio device after we say pause is successful (this
makes pause appear to not lag)
4) When returning errors for unknown types by player, be sure to copy the
filename
5) add --disable-alsa for disabling alsa mixer support
6) Use select() for a portable usleep()
7) For alsa mixer, default to "Master' element, not first element

ver 0.10.2 (2004/3/25)
1) Add suport for AAC
2) Substitute '\n' with ' ' in tag info
3) Remove empty directories from db
4) Resume from current position in song when using state file
5) Pause now closes the music device, and reopens it on resuming
6) Fix unnecessary big endian byte swapping
7) If locale is "C" or "POSIX", then use ISO-8859-1 as the fs charset
8) Fix a bug where alsa mixer wasn't detecting volume changes
9) For alsa and software mixer, show volume to be the same as it was set (even
if its not the exact volume)
10) Report bitrate for wave files
11) Compute song length of CBR mp3's more accurately

ver 0.10.1 (2004/3/7)
1) Check to see if we need to add "-lm" when linking mpd
2) Fix issues with skipping bad frames in an mp3 (this way we get the correct
samplerate and such)
3) Fix crossfading bug with ogg's
4) Updated libmad and libid3tag included w/ source to 0.15.1b

ver 0.10.0 (2004/3/3)
1) Use UTF-8 for all client communications
2) Crossfading support
3) Password Authentication (all in plaintext)
4) Software mixer
5) Buffer Size is configurable
6) Reduced Memory consumption (use directory tree for search and find)
7) Bitrate support for Flac
8) setvol command (deprecates volume command)
9) add command takes directories
10) Path's in config file now work with ~
11) Add samplerate,bits, and channels to status
12) Reenable playTime in stats display
13) Fix a segfault when doing: add ""
14) Fix a segfault with flac vorbis comments simply being "="
15) Fix a segfault/bug in queueNextSong with repeat+random
16) Fix a bug, where one process may segfault, and cause more processes to spawn
w/o killing ones that lost their parent.
17) Fix a bug when the OSS device was unable to fetch the current volume,
it would close the device (when it maybe previously closed by the exact same
code)
18) command.c cleanup by mackstann
19) directory.c and command.c cleanup by tw-nym

ver 0.9.4 (2004/1/21)
1) Fix a bug where updated tag info wasn't being detected
2) Set the default audio write size to 1024 bytes (should decrease cpu load a
bit on some machines).
3) Make audio write size configurable via "audio_write_size" config option
4) Tweak output buffer size for connections by detecting the kernel output
buffer size.

ver 0.9.3 (2003/10/31)
1) Store total time/length of songs in db and display in *info commands
2) Display instantaneous bitrate in status command
3) Add Wave Support using libaudiofile (Patch from normalperson)
4) Command code cleanup (Patch from tw-nym)
5) Optimize listing of playlists (10-100x faster)
6) Optimize interface output (write in 4kB chunks instead of on every '\n')
7) Fix bug that prevented rm command from working
8) Fix bug where deleting current song skips the next song
9) Use iconv to convert vorbis comments from UTF-8 to Latin1

ver 0.9.2 (2003/10/6)
1) Fix FreeBSD Compilation Problems
2) Fix bug in move command
3) Add mixer_control options to configure which mixer control/device mpd
controls
4) Randomize on play -1
5) Fix a bug in toggling repeat off and at the end of the playlist

ver 0.9.1 (2003/9/30)
1) Fix a statement in the middle of declarations in listen.c, causes error for
gcc 2.7

ver 0.9.0 (2003/9/30)
1) Random play mode
2) Alsa Mixer Support
3) Save and Restore "state"
4) Default config file locations (.mpdconf and /etc/mpd.conf)
5) Make db file locations configurable
6) Move songs around in the playlist
7) Gapless playback
8) Use Xing tags for mp3's
9) Remove stop_on_error
10) Seeking support
11) Playlists can be loaded and deleted from subdirectories
12) Complete rewrite of player layer (fork()'s only once, opens and closes
audio device as needed).
13) Eliminate use and dependence of SIGIO
14) IPv6 support
15) Solaris compilations fixes
16) Support for different log levels
17) Timestamps for log entries
18) "user" config parameter for setuid (patch from Nagilum)
19) Other misc features and bug fixes

ver 0.8.7 (2003/9/3)
1) Fix a memory leak.  When closing a interface, was called close() on the fd
instead of calling fclose() on the fp that was opened with fdopen().

ver 0.8.6 (2003/8/25)
1) Fix a memory leak when a buffered existed, and a connection was unexpectedly
closed, and i wasn't free'ing the buffer apropriatly.

ver 0.8.5 (2003/8/17)
1) Fix a bug where an extra end of line is returned when attempting to play a
non existing file.  This causes parsing errors for clients.

ver 0.8.4 (2003/8/13)
1) Fix a bug where garbage is returned with errors in "list" command

ver 0.8.3 (2003/8/12) 
1) Fix a compilation error on older linux systems
2) Fix a bug in searching by title
3) Add "list" command
4) Add config options for specifying libao driver/plugin and options
5) Add config option to specify which address to bind to
6) Add support for loading and saving absolute pathnames in saved playlists
7) Playlist no longer creates duplicate entries for song data (more me
efficient)
8) Songs deleted from the db are now removed for the playlist as well

ver 0.8.2 (2003/7/22)
1) Increased the connection que for listen() from 0 to 5
2) Cleanup configure makefiles so that mpd uses MPD_LIBS and MPD_CFLAGS
rather than LIBS and CFLAGS
3) Put a cap on the number of commands per command list
4) Put a cap on the maximum number of buffered output lines
5) Get rid of TIME_WAIT/EADDRINUSE socket problem
6) Use asynchronious IO (i.e. trigger SIGIO instead so we can sleep in
select() calls longer)

ver 0.8.1 (2003/7/11)
1) FreeBSD fixes
2) Fix for rare segfault when updating
3) Fix bug where client was being hungup on when done playing current song
4) Fix bug when playing flac's where it incorrectly reports an error
5) Make stop playlist on error configurable
6) Configure checks for installed libmad and libid3tag and uses those if found
7) Use buffer->finished in *_decode's instead of depending on catching signals

ver 0.8.0 (2003/7/6)
1) Flac support
2) Make playlist max length configurable
3) New backward compatible status (backward compatible for 0.8.0 on)
4) listall command now can take a directory as an argument
5) Buffer rewritten to use shared memory instead of sockets
6) Playlist adding done using db
7) Add sort to list, and use binary search for finding
8) New "stats" command
9) Command list (for faster adding of large batches of files)
10) Add buffered chunks before play
11) Useful error reporting to clients (part of status command)
12) Use libid3tag for reading id3 tags (more stable)
13) Non-blocking output to clients
14) Fix bug when removing items from directory
15) Fix bug when playing mono mp3's
16) Fix bug when attempting to delete files when using samba
17) Lots of other bug fixes I can't remember

ver 0.7.0 (2003/6/20)
1) use mad instead of mpg123 for mp3 decoding
2) volume support
3) repeate playlist support
4) use autoconf/automake (i.e. "configure")
5) configurable max connections

ver 0.6.2 (2003/6/11)
1) Buffer support for ogg
2) new config file options: "connection_timeout" and "mpg123_ignore_junk"
3) new commands: "next", "previous", and "listall"
Thanks to Niklas Hofer for "next" and "previous" patches!
4) Search by filename
5) bug fix for pause when playing mp3's

ver 0.6.1 (2003/5/29)
1) Add conf file support
2) Fix a bug when doing mp3stop (do wait3(NULL,WNOHANG|WUNTRACED,NULL))
3) Fix a bug when fork'ing, fflush file buffers before forking so the
child doesn't print the same stuff in the buffer.

ver 0.6.0 (2003/5/25)
1) Add ogg vorbis support
2) Fix two bugs relating to tables, one for search by title, and one where we
freed the tables before directories, causing a segfault
3) The info command has been removed.

ver 0.5.0-0.5.2
Initial release(s).  Support for MP3 via mpg123<|MERGE_RESOLUTION|>--- conflicted
+++ resolved
@@ -1,4 +1,3 @@
-<<<<<<< HEAD
 ver 0.25 (not yet released)
 * protocol
   - implement "window" parameter for command "list"
@@ -7,10 +6,7 @@
 * switch to C++23
 * require Meson 1.2
 
-ver 0.24.2 (not yet released)
-=======
 ver 0.24.2 (2025/03/26)
->>>>>>> df76b2da
 * input
   - io_uring: fix stuck seek after I/O error
 * decoder
