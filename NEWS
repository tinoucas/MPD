--- conflicted
+++ resolved
@@ -1,4 +1,3 @@
-<<<<<<< HEAD
 ver 0.21 (not yet released)
 * configuration
   - add "include" directive, allows including config files
@@ -50,10 +49,7 @@
 * build with Meson instead of autotools
 * use GTest instead of cppunit
 
-ver 0.20.23 (not yet released)
-=======
 ver 0.20.23 (2018/10/29)
->>>>>>> 637c9669
 * protocol
   - emit "player" idle event when restarting the current song
 * fix broken float to s32 conversion
