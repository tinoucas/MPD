--- conflicted
+++ resolved
@@ -1,4 +1,3 @@
-<<<<<<< HEAD
 ver 0.24 (not yet released)
 * protocol
   - "playlistfind"/"playlistsearch" have "sort" and "window" parameters
@@ -10,13 +9,10 @@
 * tags
   - new tag "Mood"
 
-ver 0.23.6 (not yet released)
-=======
 ver 0.23.6 (2022/03/14)
 * protocol
   - support filename "cover.webp" for "albumart" command
   - support "readcomments" and "readpicture" on CUE tracks
->>>>>>> f591193d
 * decoder
   - ffmpeg: fix end-of-file check (update stuck at empty files)
   - opus: fix "readpicture" on Opus files
