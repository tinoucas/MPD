<<<<<<< HEAD
ver 0.21 (not yet released)
* protocol
  - "tagtypes" can be used to hide tags
  - "find" and "search" can sort
* tags
  - new tag "OriginalDate"
* decoder
  - pcm: support audio/L24 (RFC 3190)
* output
  - alsa: non-blocking mode
=======
ver 0.20.11 (not yet released)
* storage
  - curl: support Content-Type application/xml
>>>>>>> bc8dd572

ver 0.20.10 (2017/08/24)
* decoder
  - ffmpeg: support MusicBrainz ID3v2 tags
* tags
  - aiff: fix FORM chunk size endianess (is big-endian)
* mixer
  - osx: add a mixer for OSX.
* fix crash when resuming playback before decoder is ready
* fix crash on Windows

ver 0.20.9 (2017/06/04)
* decoder
  - ffmpeg: support *.adx
* fix byte order detection on FreeBSD/aarch64
* fix more random crashes when compiled with clang

ver 0.20.8 (2017/05/19)
* output
  - osx: fix build failure due to missing "noexcept"
* playlist
  - m3u: support MIME type `audio/mpegurl`
* fix build failure with GCC 4.x

ver 0.20.7 (2017/05/15)
* database
  - simple: fix false positive directory loop detection with NFS
* enforce a reasonable minimum audio_buffer_size setting
* cap buffer_before_play at 80% to prevent deadlock
* fix random crashes when compiled with clang

ver 0.20.6 (2017/03/10)
* input
  - curl: fix headers after HTTP redirect to Shoutcast server
* decoder
  - ffmpeg: re-enable as fallback
  - mpcdec: fix crash (division by zero) after seeking
  - sidplay: make compatible with libsidplayfp < 1.8
* fix stream tags after automatic song change
* workaround for GCC 4.9.4 / libstdc++ bug (build failure)

ver 0.20.5 (2017/02/20)
* tags
  - id3: fix memory leak on corrupt ID3 tags
* decoder
  - sidplay: don't require libsidutils when building with libsidplayfp
* output
  - httpd: fix two buffer overflows in IcyMetaData length calculation
* mixer
  - alsa: fix crash bug

ver 0.20.4 (2017/02/01)
* input
  - nfs: fix freeze after reconnect
* output
  - sndio: work around a libroar C++ incompatibility
* workaround for GCC 4.9 "constexpr" bug
* fix FreeBSD build failure

ver 0.20.3 (2017/01/25)
* protocol
  - "playlistadd" creates new playlist if it does not exist, as documented
* database
  - proxy: fix error "terminate called after throwing ..."
  - proxy: make connect errors during startup non-fatal
* neighbor
  - upnp: fix premature expiry
* replay gain: don't reset ReplayGain levels when unpausing playback
* silence surround channels when converting from stereo
* use shortcuts such as "dsd64" in log messages

ver 0.20.2 (2017/01/15)
* input
  - alsa: fix crash bug
  - alsa: fix buffer overruns
* decoder
  - flac: add options "probesize" and "analyzeduration"
* resampler
  - libsamplerate: reset state after seeking
* output
  - fix static noise after changing to a different audio format
  - alsa: fix the DSD_U32 sample rate
  - alsa: fix the DSD_U32 byte order
  - alsa: support DSD_U16
  - recorder: fix error "Failed to create : No such file or directory"
* playlist
  - cue: fix skipping songs

ver 0.20.1 (2017/01/09)
* input
  - curl: fix crash bug
  - curl: fix freeze bug
* decoder
  - wavpack: fix crash bug
* storage
  - curl: new storage plugin for WebDAV (work in progress)
* mixer
  - alsa: normalize displayed volume according to human perception
* fix crash with volume_normalization enabled

ver 0.20 (2017/01/04)
* protocol
  - "commands" returns playlist commands only if playlist_directory configured
  - "search"/"find" have a "window" parameter
  - report song duration with milliseconds precision
  - "sticker find" can match sticker values
  - drop the "file:///" prefix for absolute file paths
  - add range parameter to command "plchanges" and "plchangesposid"
  - send verbose error message to client
* input
  - curl: fix memory leak
* tags
  - ape, ogg: drop support for non-standard tag "album artist"
    affected filetypes: vorbis, flac, opus & all files with ape2 tags
    (most importantly some mp3s)
  - id3: remove the "id3v1_encoding" setting; by definition, all ID3v1 tags
    are ISO-Latin-1
  - ape: support APE replay gain on remote files
  - read ID3 tags from NFS/SMB
* decoder
  - improved error logging
  - report I/O errors to clients
  - ffmpeg: support ReplayGain and MixRamp
  - ffmpeg: support stream tags
  - gme: add option "accuracy"
  - gme: provide the TRACK tag
  - gme: faster scanning
  - mad: reduce memory usage while scanning tags
  - mpcdec: read the bit rate
  - pcm: support audio/L16 (RFC 2586) and audio/x-mpd-float
  - sidplay: faster scanning
  - wavpack: large file support
  - wavpack: support DSD (WavPack 5)
  - wavpack: archive support
* playlist
  - cue: don't skip pregap
  - embcue: fix last track
  - flac: new plugin which reads the "CUESHEET" metadata block
* output
  - alsa: fix multi-channel order
  - alsa: remove option "use_mmap"
  - alsa: support DSD_U32
  - alsa: disable DoP if it fails
  - jack: reduce CPU usage
  - pulse: set channel map to WAVE-EX
  - recorder: record tags
  - recorder: allow dynamic file names
  - sndio: new output plugin
* mixer
  - null: new plugin
* resampler
  - new block "resampler" in configuration file
    replacing the old "samplerate_converter" setting
  - soxr: allow multi-threaded resampling
* player
  - reset song priority on playback
  - reduce xruns
* write database and state file atomically
* always write UTF-8 to the log file.
* remove dependency on GLib
* support libsystemd (instead of the older libsystemd-daemon)
* database
  - proxy: add TCP keepalive option
* update
  - apply .mpdignore matches to subdirectories
* switch the code base to C++14
  - GCC 4.9 or clang 3.4 (or newer) recommended

ver 0.19.21 (2016/12/13)
* decoder
  - ffmpeg: fix crash bug
* fix unit test failure after recent "setprio" change
* systemd: add user unit

ver 0.19.20 (2016/12/09)
* protocol
  - "setprio" re-enqueues old song if priority has been raised
* decoder
  - ffmpeg: ignore empty packets
  - pcm: fix corruption bug with partial frames (after short read)
  - sidplay: fix playback speed with libsidplayfp
* output
  - winmm: fix 8 bit playback
* fix gcc 7.0 -Wimplicit-fallthrough
* systemd: paranoid security settings

ver 0.19.19 (2016/08/23)
* decoder
  - ffmpeg: bug fix for FFmpeg 3.1 support
  - wildmidi: support libWildMidi 0.4
* output
  - pulse: support 32 bit, 24 bit and floating point playback
* support non-x86 NetBSD
* fix clang 3.9 warnings

ver 0.19.18 (2016/08/05)
* decoder
  - ffmpeg: fix crash with older FFmpeg versions (< 3.0)
  - ffmpeg: log detailed error message
  - ffmpeg: support FFmpeg 3.1
  - sidplay: detect libsidplay2 with pkg-config
  - sidplay: log detailed error message
  - sidplay: read the "date" tag
  - sidplay: allow building with libsidplayfp instead of libsidplay2
* output
  - shout: recognize setting "encoder" instead of "encoding"
* fix memory leak after stream failure
* fix build failure with Boost 1.61
* require gcc 4.7 or newer

ver 0.19.17 (2016/07/09)
* decoder
  - flac: fix assertion failure while seeking
  - flac: fix stream duration indicator
  - fix seek problems in several plugins
* fix spurious seek error "Failed to allocate silence buffer"
* replay gain: fix "replay_gain_handler mixer" setting
* DSD: use 0x69 as silence pattern
* fix use-after-free bug on "close" and "kill"

ver 0.19.16 (2016/06/13)
* faster seeking
* fix system include path order
* add missing DocBook file to tarball

ver 0.19.15 (2016/04/30)
* decoder
  - ffmpeg: support FFmpeg 3.0
  - ffmpeg: use as fallback instead of "mad" if no plugin matches
  - opus: support bigger OpusTags packets
* fix more build failures on non-glibc builds due to constexpr Mutex
* fix build failure due to missing include
* fix unit test on Alpha

ver 0.19.14 (2016/03/18)
* decoder
  - dsdiff: fix off-by-one buffer overflow
  - opus: limit tag size to 64 kB
* archive
  - iso9660: fix buffer overflow
* fix quadratic runtime bug in the tag pool
* fix build failures on non-glibc builds due to constexpr Mutex

ver 0.19.13 (2016/02/23)
* tags
  - aiff, riff: fix ID3 chunk padding
* decoder
  - ffmpeg: support the TAK codec
* fix disappearing duration of remote songs during playback
* initialize supplementary groups with glibc 2.19+

ver 0.19.12 (2015/12/15)
* fix assertion failure on malformed UTF-8 tag
* fix build failure on non-Linux systems
* fix LimitRTTIME in systemd unit file

ver 0.19.11 (2015/10/27)
* tags
  - ape: fix buffer overflow
* decoder
  - ffmpeg: fix crash due to wrong avio_alloc_context() call
  - gme: don't loop forever, fall back to GME's default play length
* encoder
  - flac: fix crash with 32 bit playback
* mixer
  - fix mixer lag after enabling/disabling output

ver 0.19.10 (2015/06/21)
* input
  - curl: fix deadlock on small responses
  - smbclient: fix DFF playback
* decoder
  - ffmpeg: improve seeking accuracy
  - fix stuck stream tags
* encoder
  - opus: fix bogus granulepos
* output
  - fix failure to open device right after booting
* neighbor
  - nfs: fix deadlock when connecting
* fix "single" mode breakage due to queue edits

ver 0.19.9 (2015/02/06)
* decoder
  - dsdiff, dsf: raise ID3 tag limit to 1 MB
* playlist: fix loading duplicate tag types from state file
* despotify: remove defunct plugin
* fix clock integer overflow on OS X
* fix gcc 5.0 warnings
* fix build failure with uClibc
* fix build failure on non-POSIX operating systems
* fix dependency issue on parallel Android build
* fix database/state file saving on Windows

ver 0.19.8 (2015/01/14)
* input
  - curl: fix bug after rewinding from end-of-file
  - mms: reduce delay at the beginning of playback
* decoder
  - dsdiff, dsf: allow ID3 tags larger than 4 kB
  - ffmpeg: support interleaved floating point
* fix clang 3.6 warnings
* fix build failure on NetBSD

ver 0.19.7 (2014/12/17)
* input
  - nfs: fix crash while canceling a failing file open operation
  - nfs: fix memory leak on connection failure
  - nfs: fix reconnect after mount failure
  - nfs: implement mount timeout (60 seconds)
* storage
  - nfs: implement I/O timeout (60 seconds)
* playlist
  - embcue: fix filename suffix detection
  - don't skip non-existent songs in "listplaylist"
* decoder
  - ffmpeg: fix time stamp underflow
* fix memory allocator bug on Windows

ver 0.19.6 (2014/12/08)
* decoder
  - ffmpeg: support FFmpeg 2.5
* fix build failure with musl
* android
  - update libFLAC to 1.3.1
  - update FFmpeg to 2.5

ver 0.19.5 (2014/11/26)
* input
  - nfs: fix crash on connection failure
* archive
  - zzip: fix crash after seeking
* decoder
  - dsdiff, dsf, opus: fix deadlock while seeking
  - mp4v2: remove because of incompatible license

ver 0.19.4 (2014/11/18)
* protocol
  - workaround for buggy clients that send "add /"
* decoder
  - ffmpeg: support opus
  - opus: add MIME types audio/ogg and application/ogg
* fix crash on failed filename charset conversion
* fix local socket detection from uid=0 (root)

ver 0.19.3 (2014/11/11)
* protocol
  - fix "(null)" result string to "list" when AlbumArtist is disabled
* database
  - upnp: fix breakage due to malformed URIs
* input
  - curl: another fix for redirected streams
* decoder
  - audiofile: fix crash while playing streams
  - audiofile: fix bit rate calculation
  - ffmpeg: support opus
  - opus: fix bogus duration on streams
  - opus: support chained streams
  - opus: improved error logging
* fix distorted audio with soxr resampler
* fix build failure on Mac OS X with non-Apple compilers

ver 0.19.2 (2014/11/02)
* input
  - curl: fix redirected streams
* playlist
  - don't allow empty playlist name
  - m3u: don't ignore unterminated last line
  - m3u: recognize the file suffix ".m3u8"
* decoder
  - ignore URI query string for plugin detection
  - faad: remove workaround for ancient libfaad2 ABI bug
  - ffmpeg: recognize MIME type audio/aacp
  - mad: fix negative replay gain values
* output
  - fix memory leak after filter initialization error
  - fall back to PCM if given DSD sample rate is not supported
* fix assertion failure on unsupported PCM conversion
* auto-disable plugins that require GLib when --disable-glib is used

ver 0.19.1 (2014/10/19)
* input
  - mms: fix deadlock bug
* playlist
  - extm3u: fix Extended M3U detection
  - m3u, extm3u, cue: fix truncated lines
* fix build failure on Mac OS X
* add missing file systemd/mpd.socket to tarball

ver 0.19 (2014/10/10)
* protocol
  - new commands "addtagid", "cleartagid", "listfiles", "listmounts",
    "listneighbors", "mount", "rangeid", "unmount"
  - "lsinfo" and "readcomments" allowed for remote files
  - "listneighbors" lists file servers on the local network
  - "playlistadd" supports file:///
  - "idle" with unrecognized event name fails
  - "list" on album artist falls back to the artist tag
  - "list" and "count" allow grouping
  - new "search"/"find" filter "modified-since"
  - "seek*" allows fractional position
  - close connection after syntax error
* database
  - proxy: forward "idle" events
  - proxy: forward the "update" command
  - proxy: copy "Last-Modified" from remote directories
  - simple: compress the database file using gzip
  - upnp: new plugin
  - cancel the update on shutdown
* storage
  - music_directory can point to a remote file server
  - nfs: new plugin
  - smbclient: new plugin
* playlist
  - cue: fix bogus duration of the last track
  - cue: restore CUE tracks from state file
  - soundcloud: use https instead of http
  - soundcloud: add default API key
* archive
  - read tags from songs in an archive
* input
  - alsa: new input plugin
  - curl: options "verify_peer" and "verify_host"
  - ffmpeg: update offset after seeking
  - ffmpeg: improved error messages
  - mms: non-blocking I/O
  - nfs: new input plugin
  - smbclient: new input plugin
* filter
  - volume: improved software volume dithering
* decoder:
  - vorbis, flac, opus: honor DESCRIPTION= tag in Xiph-based files as a comment to the song
  - audiofile: support scanning remote files
  - audiofile: log libaudiofile errors
  - dsdiff, dsf: report bit rate
  - dsdiff, dsf: implement seeking
  - dsf: support DSD512
  - dsf: support multi-channel files
  - dsf: fix big-endian bugs
  - dsf: fix noise at end of malformed file
  - mpg123: support ID3v2, ReplayGain and MixRamp
  - sndfile: support scanning remote files
  - sndfile: support tags "comment", "album", "track", "genre"
  - sndfile: native floating point playback
  - sndfile: optimized 16 bit playback
  - mp4v2: support playback of MP4 files.
* encoder:
  - shine: new encoder plugin
* output
  - alsa: support native DSD playback
  - alsa: rename "DSD over USB" to "DoP"
  - osx: fix hang after (un)plugging headphones
* threads:
  - the update thread runs at "idle" priority
  - the output thread runs at "real-time" priority
  - increase kernel timer slack on Linux
  - name each thread (for debugging)
* configuration
  - allow playlist directory without music directory
  - use XDG to auto-detect "music_directory" and "db_file"
* add tags "AlbumSort", "MUSICBRAINZ_RELEASETRACKID"
* disable global Latin-1 fallback for tag values
* new resampler option using libsoxr
* ARM NEON optimizations
* install systemd unit for socket activation
* Android port

ver 0.18.23 (2015/02/06)
* despotify: remove defunct plugin
* fix clock integer overflow on OS X
* fix gcc 5.0 warnings

ver 0.18.22 (2015/01/14)
* fix clang 3.6 warnings

ver 0.18.21 (2014/12/17)
* playlist
  - embcue: fix filename suffix detection
* decoder
  - ffmpeg: fix time stamp underflow

ver 0.18.20 (2014/12/08)
* decoder
  - ffmpeg: support FFmpeg 2.5
* fix build failure with musl

ver 0.18.19 (2014/11/26)
* archive
  - zzip: fix crash after seeking

ver 0.18.18 (2014/11/18)
* decoder
  - ffmpeg: support opus
* fix crash on failed filename charset conversion
* fix local socket detection from uid=0 (root)

ver 0.18.17 (2014/11/02)
* playlist
  - don't allow empty playlist name
  - m3u: recognize the file suffix ".m3u8"
* decoder
  - ignore URI query string for plugin detection
  - faad: remove workaround for ancient libfaad2 ABI bug
  - ffmpeg: recognize MIME type audio/aacp

ver 0.18.16 (2014/09/26)
* fix DSD breakage due to typo in configure.ac

ver 0.18.15 (2014/09/26)
* command
  - list: reset used size after the list has been processed
* fix MixRamp
* work around build failure on NetBSD

ver 0.18.14 (2014/09/11)
* protocol
  - fix range parser bug on certain 32 bit architectures
* decoder
  - audiofile: fix crash after seeking
  - ffmpeg: fix crash with ffmpeg/libav version 11
  - fix assertion failure after seeking

ver 0.18.13 (2014/08/31)
* protocol
  - don't change song on "seekcur" in random mode

* decoder
  - dsdiff, dsf: fix endless loop on malformed file
  - ffmpeg: support ffmpeg/libav version 11
  - gme: fix song duration
* output
  - alsa: fix endless loop at end of file in dsd_usb mode
* fix state file saver
* fix build failure on Darwin

ver 0.18.12 (2014/07/30)
* database
  - proxy: fix build failure with libmpdclient 2.2
  - proxy: fix add/search and other commands with libmpdclient < 2.9
* decoder
  - audiofile: improve responsiveness
  - audiofile: fix WAV stream playback
  - dsdiff, dsf: fix stream playback
  - dsdiff: fix metadata parser bug (uninitialized variables)
  - faad: estimate song duration for remote files
  - sndfile: improve responsiveness
* randomize next song when enabling "random" mode while not playing
* randomize next song when adding to single-song queue

ver 0.18.11 (2014/05/12)
* decoder
  - opus: fix missing song length on high-latency files
* fix race condition when using GLib event loop (non-Linux)

ver 0.18.10 (2014/04/10)
* decoder
  - ffmpeg: fix seeking bug
  - ffmpeg: handle unknown stream start time
  - gme: fix memory leak
  - sndfile: work around libsndfile bug on partial read
* don't interrupt playback when current song gets deleted

ver 0.18.9 (2014/03/02)
* protocol
  - "findadd" requires the "add" permission
* output
  - alsa: improved workaround for noise after manual song change
* decoder
  - vorbis: fix linker failure when libvorbis/libogg are static
* encoder
  - vorbis: fix another linker failure
* output
  - pipe: fix hanging child process due to blocked signals
* fix build failure due to missing signal.h include

ver 0.18.8 (2014/02/07)
* decoder
  - ffmpeg: support libav v10_alpha1
* encoder
  - vorbis: fix linker failure
* output
  - roar: documentation
* more robust Icy-Metadata parser
* fix Solaris build failure

ver 0.18.7 (2014/01/13)
* playlist
  - pls: fix crash after parser error
  - soundcloud: fix build failure with libyajl 2.0.1
* decoder
  - faad: fix memory leak
  - mpcdec: reject libmpcdec SV7 in configure script
* daemon: don't initialize supplementary groups when already running
  as the configured user

ver 0.18.6 (2013/12/24)
* input
  - cdio_paranoia: support libcdio-paranoia 0.90
* tags
  - riff: recognize upper-case "ID3" chunk name
* decoder
  - ffmpeg: use relative timestamps
* output
  - openal: fix build failure on Mac OS X
  - osx: fix build failure
* mixer
  - alsa: fix build failure with uClibc
* fix replay gain during cross-fade
* accept files without metadata

ver 0.18.5 (2013/11/23)
* configuration
  - fix crash when db_file is configured without music_directory
  - fix crash on "stats" without db_file/music_directory
* database
  - proxy: auto-reload statistics
  - proxy: provide "db_update" in "stats" response
* input
  - curl: work around stream resume bug (fixed in libcurl 7.32.0)
* decoder
  - fluidsynth: auto-detect by default
* clip 24 bit data from libsamplerate
* fix ia64, mipsel and other little-endian architectures
* fix build failures due to missing includes
* fix build failure with static libmpdclient

ver 0.18.4 (2013/11/13)
* decoder
  - dsdiff: fix byte order bug
* fix build failures due to missing includes
* libc++ compatibility

ver 0.18.3 (2013/11/08)
* fix stuck MPD after song change (0.18.2 regression)

ver 0.18.2 (2013/11/07)
* protocol:
  - "close" flushes the output buffer
* input:
  - cdio_paranoia: add setting "default_byte_order"
  - curl: fix bug with redirected streams
* playlist:
  - pls: fix reversed song order
* decoder:
  - audiofile: require libaudiofile 0.3 due to API breakage
  - dsf: enable DSD128
* enable buffering when starting playback (regression fix)
* fix build failures due to missing includes
* fix big-endian support

ver 0.18.1 (2013/11/04)
* protocol:
  - always ignore whitespace at the end of the line
* networking:
  - log UNIX domain path names instead of "localhost"
  - open listener sockets in the order they were configured
  - don't abort if IPv6 is not available
* output:
  - alsa: avoid endless loop in Raspberry Pi workaround
* filter:
  - autoconvert: fix "volume_normalization" with mp3 files
* add missing files to source tarball

ver 0.18 (2013/10/31)
* configuration:
  - allow tilde paths for socket
  - default filesystem charset is UTF-8 instead of ISO-8859-1
  - increase default buffer size to 4 MB
* protocol:
  - new command "readcomments" lists arbitrary file tags
  - new command "toggleoutput"
  - "find"/"search" with "any" does not match file name
  - "search" and "find" with base URI (keyword "base")
  - search for album artist falls back to the artist tag
  - re-add the "volume" command
* input:
  - curl: enable https
  - soup: plugin removed
* playlist:
  - lastfm: remove defunct Last.fm support
* decoder:
  - adplug: new decoder plugin using libadplug
  - dsf: don't play junk at the end of the "data" chunk
  - ffmpeg: drop support for pre-0.8 ffmpeg
  - flac: require libFLAC 1.2 or newer
  - flac: support FLAC files inside archives
  - opus: new decoder plugin for the Opus codec
  - vorbis: skip 16 bit quantisation, provide float samples
  - mikmod: add "loop" configuration parameter
  - modplug: add "loop_count" configuration parameter
  - mp4ff: obsolete plugin removed
* encoder:
  - opus: new encoder plugin for the Opus codec
  - vorbis: accept floating point input samples
* output:
  - new option "tags" may be used to disable sending tags to output
  - alsa: workaround for noise after manual song change
  - ffado: remove broken plugin
  - httpd: support HEAD requests
  - mvp: remove obsolete plugin
  - osx: disabled by default because it's unmaintained and unsupported
* improved decoder/output error reporting
* eliminate timer wakeup on idle MPD
* fix unresponsive MPD while waiting for stream
* port of the source code to C++11

ver 0.17.6 (2013/10/14)
* mixer:
  - alsa: fix busy loop when USB sound device gets unplugged
* decoder:
  - modplug: fix build with Debian package 1:0.8.8.4-4
* stored playlists:
  - fix loading playlists with references to local files
  - obey filesystem_charset for URLs

ver 0.17.5 (2013/08/04)
* protocol:
  - fix "playlistadd" with URI
  - fix "move" relative to current when there is no current song
* decoder:
  - ffmpeg: support "application/flv"
  - mikmod: adapt to libmikmod 3.2
* configure.ac:
  - detect system "ar"

ver 0.17.4 (2013/04/08)
* protocol:
  - allow to omit END in ranges (START:END)
  - don't emit IDLE_PLAYER before audio format is known
* decoder:
  - ffmpeg: support float planar audio (ffmpeg 1.1)
  - ffmpeg: fix AVFrame allocation
* player:
  - implement missing "idle" events on output errors
* clock: fix build failure

ver 0.17.3 (2013/01/06)
* output:
  - osx: fix pops during playback
  - recorder: fix I/O error check
  - shout: fix memory leak in error handler
  - recorder, shout: support Ogg packets that span more than one page
* decoder:
  - ffmpeg: ignore negative time stamps
  - ffmpeg: support planar audio
* playlist:
  - cue: fix memory leak
  - cue: fix CUE files with only one track

ver 0.17.2 (2012/09/30)
* protocol:
  - fix crash in local file check
* decoder:
  - fluidsynth: remove throttle (requires libfluidsynth 1.1)
  - fluidsynth: stop playback at end of file
  - fluidsynth: check MIDI file format while scanning
  - fluidsynth: add sample rate setting
  - wavpack: support all APEv2 tags
* output:
  - httpd: use monotonic clock, avoid hiccups after system clock adjustment
  - httpd: fix throttling bug after resuming playback
* playlist:
  - cue: map "PERFORMER" to "artist" or "album artist"
* mapper: fix non-UTF8 music directory name
* mapper: fix potential crash in file permission check
* playlist: fix use-after-free bug
* playlist: fix memory leak
* state_file: save song priorities
* player: disable cross-fading in "single" mode
* update: fix unsafe readlink() usage
* configure.ac:
  - don't auto-detect the vorbis encoder when Tremor is enabled

ver 0.17.1 (2012/07/31)
* protocol:
  - require appropriate permissions for searchadd{,pl}
* tags:
  - aiff: support the AIFC format
  - ape: check for ID3 if no usable APE tag was found
* playlist:
  - cue: support file types "MP3", "AIFF"
* output:
  - fix noisy playback with conversion and software volume

ver 0.17 (2012/06/27)
* protocol:
  - support client-to-client communication
  - "update" and "rescan" need only "CONTROL" permission
  - new command "seekcur" for simpler seeking within current song
  - new command "config" dumps location of music directory
  - add range parameter to command "load"
  - print extra "playlist" object for embedded CUE sheets
  - new commands "searchadd", "searchaddpl"
* input:
  - cdio_paranoia: new input plugin to play audio CDs
  - curl: enable CURLOPT_NETRC
  - curl: non-blocking I/O
  - soup: new input plugin based on libsoup
* tags:
  - RVA2: support separate album/track replay gain
* decoder:
  - mpg123: implement seeking
  - ffmpeg: drop support for pre-0.5 ffmpeg
  - ffmpeg: support WebM
  - oggflac: delete this obsolete plugin
  - dsdiff: new decoder plugin
* output:
  - alsa: support DSD-over-USB (dCS suggested standard)
  - httpd: support for streaming to a DLNA client
  - openal: improve buffer cancellation
  - osx: allow user to specify other audio devices
  - osx: implement 32 bit playback
  - shout: add possibility to set url
  - roar: new output plugin for RoarAudio
  - winmm: fail if wrong device specified instead of using default device
* mixer:
  - alsa: listen for external volume changes
* playlist:
  - allow references to songs outside the music directory
  - new CUE parser, without libcue
  - soundcloud: new plugin for accessing soundcloud.com
* state_file: add option "restore_paused"
* cue: show CUE track numbers
* allow port specification in "bind_to_address" settings
* support floating point samples
* systemd socket activation
* improve --version output
* WIN32: fix renaming of stored playlists with non-ASCII names


ver 0.16.8 (2012/04/04)
* fix for libsamplerate assertion failure
* decoder:
  - vorbis (and others): fix seeking at startup
  - ffmpeg: read the "year" tag
* encoder:
  - vorbis: generate end-of-stream packet before tag
  - vorbis: generate end-of-stream packet when playback ends
* output:
  - jack: check for connection failure before starting playback
  - jack: workaround for libjack1 crash bug
  - osx: fix stuttering due to buffering bug
* fix endless loop in text file reader
* update: skip symlinks in path that is to be updated


ver 0.16.7 (2012/02/04)
* input:
  - ffmpeg: support libavformat 0.7
* decoder:
  - ffmpeg: support libavformat 0.8, libavcodec 0.9
  - ffmpeg: support all MPD tags
* output:
  - httpd: fix excessive buffering
  - openal: force 16 bit playback, as 8 bit doesn't work
  - osx: remove sleep call from render callback
  - osx: clear render buffer when there's not enough data
* fix moving after current song


ver 0.16.6 (2011/12/01)
* decoder:
  - fix assertion failure when resuming streams
  - ffmpeg: work around bogus channel count
* encoder:
  - flac, null, wave: fix buffer corruption bug
  - wave: support packed 24 bit samples
* mapper: fix the bogus "not a directory" error message
* mapper: check "x" and "r" permissions on music directory
* log: print reason for failure
* event_pipe: fix WIN32 regression
* define WINVER in ./configure
* WIN32: autodetect filesystem encoding


ver 0.16.5 (2011/10/09)
* configure.ac
  - disable assertions in the non-debugging build
  - show solaris plugin result correctly
  - add option --enable-solaris-output
* pcm_format: fix 32-to-24 bit conversion (the "silence" bug)
* input:
  - rewind: reduce heap usage
* decoder:
  - ffmpeg: higher precision timestamps
  - ffmpeg: don't require key frame for seeking
  - fix CUE track seeking
* output:
  - openal: auto-fallback to mono if channel count is unsupported
* player:
  - make seeking to CUE track more reliable
  - the "seek" command works when MPD is stopped
  - restore song position from state file (bug fix)
  - fix crash that sometimes occurred when audio device fails on startup
  - fix absolute path support in playlists
* WIN32: close sockets properly
* install systemd service file if systemd is available


ver 0.16.4 (2011/09/01)
* don't abort configure when avahi is not found
* auto-detect libmad without pkg-config
* fix memory leaks
* don't resume playback when seeking to another song while paused
* apply follow_inside_symlinks to absolute symlinks
* fix playback discontinuation after seeking
* input:
  - curl: limit the receive buffer size
  - curl: implement a hard-coded timeout of 10 seconds
* decoder:
  - ffmpeg: workaround for semantic API change in recent ffmpeg versions
  - flac: validate the sample rate when scanning the tag
  - wavpack: obey all decoder commands, stop at CUE track border
* encoder:
  - vorbis: don't send end-of-stream on flush
* output:
  - alsa: fix SIGFPE when alsa announces a period size of 0
  - httpd: don't warn on client disconnect
  - osx: don't drain the buffer when closing
  - pulse: fix deadlock when resuming the stream
  - pulse: fix deadlock when the stream was suspended


ver 0.16.3 (2011/06/04)
* fix assertion failure in audio format mask parser
* fix NULL pointer dereference in playlist parser
* fix playlist files in base music directory
* database: allow directories with just playlists
* decoder:
  - ffmpeg: support libavcodec 0.7


ver 0.16.2 (2011/03/18)
* configure.ac:
  - fix bashism in tremor test
* decoder:
  - tremor: fix configure test
  - gme: detect end of song
* encoder:
  - vorbis: reset the Ogg stream after flush
* output:
  - httpd: fix uninitialized variable
  - httpd: include sys/socket.h
  - oss: AFMT_S24_PACKED is little-endian
  - oss: disable 24 bit playback on FreeBSD


ver 0.16.1 (2011/01/09)
* audio_check: fix parameter in prototype
* add void casts to suppress "result unused" warnings (clang)
* input:
  - ffado: disable by default
* decoder:
  - mad: work around build failure on Solaris
  - resolve modplug vs. libsndfile cflags/headers conflict
* output:
  - solaris: add missing parameter to open_cloexec() cal
  - osx: fix up audio format first, then apply it to device
* player_thread: discard empty chunks while cross-fading
* player_thread: fix assertion failure due to early seek
* output_thread: fix double lock


ver 0.16 (2010/12/11)
* protocol:
  - send song modification time to client
  - added "update" idle event
  - removed the deprecated "volume" command
  - added the "findadd" command
  - range support for "delete"
  - "previous" really plays the previous song
  - "addid" with negative position is deprecated
  - "load" supports remote playlists (extm3u, pls, asx, xspf, lastfm://)
  - allow changing replay gain mode on-the-fly
  - omitting the range end is possible
  - "update" checks if the path is malformed
* archive:
  - iso: renamed plugin to "iso9660"
  - zip: renamed plugin to "zzip"
* input:
  - lastfm: obsolete plugin removed
  - ffmpeg: new input plugin using libavformat's "avio" library
* tags:
  - added tags "ArtistSort", "AlbumArtistSort"
  - id3: revised "performer" tag support
  - id3: support multiple values
  - ape: MusicBrainz tags
  - ape: support multiple values
* decoders:
  - don't try a plugin twice (MIME type & suffix)
  - don't fall back to "mad" unless no plugin matches
  - ffmpeg: support multiple tags
  - ffmpeg: convert metadata to generic format
  - ffmpeg: implement the libavutil log callback
  - sndfile: new decoder plugin based on libsndfile
  - flac: moved CUE sheet support to a playlist plugin
  - flac: support streams without STREAMINFO block
  - mikmod: sample rate is configurable
  - mpg123: new decoder plugin based on libmpg123
  - sidplay: support sub-tunes
  - sidplay: implemented songlength database
  - sidplay: support seeking
  - sidplay: play monaural SID tunes in mono
  - sidplay: play mus, str, prg, x00 files
  - wavpack: activate 32 bit support
  - wavpack: allow more than 2 channels
  - mp4ff: rename plugin "mp4" to "mp4ff"
* encoders:
  - twolame: new encoder plugin based on libtwolame
  - flac: new encoder plugin based on libFLAC
  - wave: new encoder plugin for PCM WAV format
* output:
  - recorder: new output plugin for recording radio streams
  - alsa: don't recover on CANCEL
  - alsa: fill period buffer with silence before draining
  - openal: new output plugin
  - pulse: announce "media.role=music"
  - pulse: renamed context to "Music Player Daemon"
  - pulse: connect to server on MPD startup, implement pause
  - jack: require libjack 0.100
  - jack: don't disconnect during pause
  - jack: connect to server on MPD startup
  - jack: added options "client_name", "server_name"
  - jack: clear ring buffers before activating
  - jack: renamed option "ports" to "destination_ports"
  - jack: support more than two audio channels
  - httpd: bind port when output is enabled
  - httpd: added name/genre/website configuration
  - httpd: implement "pause"
  - httpd: bind_to_address support (including IPv6)
  - oss: 24 bit support via OSS4
  - win32: new output plugin for Windows Wave
  - shout, httpd: more responsive to control commands
  - wildcards allowed in audio_format configuration
  - consistently lock audio output objects
* player:
  - drain audio outputs at the end of the playlist
* mixers:
  - removed support for legacy mixer configuration
  - reimplemented software volume as mixer+filter plugin
  - per-device software/hardware mixer setting
* commands:
  - added new "status" line with more precise "elapsed time"
* update:
  - automatically update the database with Linux inotify
  - support .mpdignore files in the music directory
  - sort songs by album name first, then disc/track number
  - rescan after metadata_to_use change
* normalize: upgraded to AudioCompress 2.0
  - automatically convert to 16 bit samples
* replay gain:
  - reimplemented as a filter plugin
  - fall back to track gain if album gain is unavailable
  - optionally use hardware mixer to apply replay gain
  - added mode "auto"
  - parse replay gain from APE tags
* log unused/unknown block parameters
* removed the deprecated "error_file" option
* save state when stopped
* renamed option "--stdout" to "--stderr"
* removed options --create-db and --no-create-db
* state_file: save only if something has changed
* database: eliminated maximum line length
* log: redirect stdout/stderr to /dev/null if syslog is used
* set the close-on-exec flag on all file descriptors
* pcm_volume, pcm_mix: implemented 32 bit support
* support packed 24 bit samples
* CUE sheet support
* support for MixRamp tags
* obey $(sysconfdir) for default mpd.conf location
* build with large file support by default
* added test suite ("make check")
* require GLib 2.12
* added libwrap support
* make single mode 'sticky'


ver 0.15.17 (2011/??/??)
* encoder:
  - vorbis: reset the Ogg stream after flush
* decoders:
  - vorbis: fix tremor support


ver 0.15.16 (2011/03/13)
* output:
  - ao: initialize the ao_sample_format struct
  - jack: fix crash with mono playback
* encoders:
  - lame: explicitly configure the output sample rate
* update: log all file permission problems


ver 0.15.15 (2010/11/08)
* input:
  - rewind: fix assertion failure
* output:
  - shout: artist comes first in stream title


ver 0.15.14 (2010/11/06)
* player_thread: fix assertion failure due to wrong music pipe on seek
* output_thread: fix assertion failure due to race condition in OPEN
* input:
  - rewind: fix double free bug
* decoders:
  - mp4ff, ffmpeg: add extension ".m4b" (audio book)


ver 0.15.13 (2010/10/10)
* output_thread: fix race condition after CANCEL command
* output:
  - httpd: fix random data in stream title
  - httpd: MIME type audio/ogg for Ogg Vorbis
* input:
  - rewind: update MIME not only once
  - rewind: enable for MMS


ver 0.15.12 (2010/07/20)
* input:
  - curl: remove assertion after curl_multi_fdset()
* tags:
  - rva2: set "gain", not "peak"
* decoders:
  - wildmidi: support version 0.2.3


ver 0.15.11 (2010/06/14)
* tags:
  - ape: support album artist
* decoders:
  - mp4ff: support tags "album artist", "albumartist", "band"
  - mikmod: fix memory leak
  - vorbis: handle uri==NULL
  - ffmpeg: fix memory leak
  - ffmpeg: free AVFormatContext on error
  - ffmpeg: read more metadata
  - ffmpeg: fix libavformat 0.6 by using av_open_input_stream()
* playlist: emit IDLE_OPTIONS when resetting single mode
* listen: make get_remote_uid() work on BSD


ver 0.15.10 (2010/05/30)
* input:
  - mms: fix memory leak in error handler
  - mms: initialize the "eof" attribute
* decoders:
  - mad: properly calculate ID3 size without libid3tag


ver 0.15.9 (2010/03/21)
* decoders:
  - mad: fix crash when seeking at end of song
  - mpcdec: fix negative shift on fixed-point samples
  - mpcdec: fix replay gain formula with v8
* playlist: fix single+repeat in random mode
* player: postpone song tags during cross-fade


ver 0.15.8 (2010/01/17)
* input:
  - curl: allow rewinding with Icy-Metadata
* decoders:
  - ffmpeg, flac, vorbis: added more flac/vorbis MIME types
  - ffmpeg: enabled libavformat's file name extension detection
* dbUtils: return empty tag value only if no value was found
* decoder_thread: fix CUE track playback
* queue: don't repeat current song in consume mode


ver 0.15.7 (2009/12/27)
* archive:
  - close archive when stream is closed
  - iso, zip: fixed memory leak in destructor
* input:
  - file: don't fall back to parent directory
  - archive: fixed memory leak in error handler
* tags:
  - id3: fix ID3v1 charset conversion
* decoders:
  - eliminate jitter after seek failure
  - ffmpeg: don't try to force stereo
  - wavpack: allow fine-grained seeking
* mixer: explicitly close all mixers on shutdown
* mapper: fix memory leak when playlist_directory is not set
* mapper: apply filesystem_charset to playlists
* command: verify playlist name in the "rm" command
* database: return multiple tag values per song


ver 0.15.6 (2009/11/18)
* input:
  - lastfm: fixed variable name in GLib<2.16 code path
  - input/mms: require libmms 0.4
* archive:
  - zzip: require libzzip 0.13
* tags:
  - id3: allow 4 MB RIFF/AIFF tags
* decoders:
  - ffmpeg: convert metadata
  - ffmpeg: align the output buffer
  - oggflac: rewind stream after FLAC detection
  - flac: fixed CUE seeking range check
  - flac: fixed NULL pointer dereference in CUE code
* output_thread: check again if output is open on PAUSE
* update: delete ignored symlinks from database
* database: increased maximum line length to 32 kB
* sticker: added fallback for sqlite3_prepare_v2()


ver 0.15.5 (2009/10/18)
* input:
  - curl: don't abort if a packet has only metadata
  - curl: fixed endless loop during buffering
* tags:
  - riff, aiff: fixed "limited range" gcc warning
* decoders:
  - flac: fixed two memory leaks in the CUE tag loader
* decoder_thread: change the fallback decoder name to "mad"
* output_thread: check again if output is open on CANCEL
* update: fixed memory leak during container scan


ver 0.15.4 (2009/10/03)
* decoders:
  - vorbis: revert "faster tag scanning with ov_test_callback()"
  - faad: skip assertion failure on large ID3 tags
  - ffmpeg: use the "artist" tag if "author" is not present
* output:
  - osx: fix the OS X 10.6 build


ver 0.15.3 (2009/08/29)
* decoders:
  - vorbis: faster tag scanning with ov_test_callback()
* output:
  - fix stuttering due to uninitialized variable
* update: don't re-read unchanged container files


ver 0.15.2 (2009/08/15)
* tags:
  - ape: check the tag size (fixes integer underflow)
  - ape: added protection against large memory allocations
* decoders:
  - mad: skip ID3 frames when libid3tag is disabled
  - flac: parse all replaygain tags
  - flac: don't allocate cuesheet twice (memleak)
* output:
  - shout: fixed stuck pause bug
  - shout: minimize the unpause latency
* update: free empty path string (memleak)
* update: free temporary string in container scan (memleak)
* directory: free empty directories after removing them (memleak)


ver 0.15.1 (2009/07/15)
* decoders:
  - flac: fix assertion failure in tag_free() call
* output:
  - httpd: include sys/types.h (fixes Mac OS X)
* commands:
  - don't resume playback when stopping during pause
* database: fixed NULL pointer dereference after charset change
* log: fix double free() bug during shutdown


ver 0.15 (2009/06/23)
* input:
  - parse Icy-Metadata
  - added support for the MMS protocol
  - hide HTTP password in playlist
  - lastfm: new input plugin for last.fm radio (experimental and incomplete!)
  - curl: moved proxy settings to "input" block
* tags:
  - support the "album artist" tag
  - support MusicBrainz tags
  - parse RVA2 tags in mp3 files
  - parse ID3 tags in AIFF/RIFF/WAV files
  - ffmpeg: support new metadata API
  - ffmpeg: added support for the tags comment, genre, year
* decoders:
  - audiofile: streaming support added
  - audiofile: added 24 bit support
  - modplug: another MOD plugin, based on libmodplug
  - mikmod disabled by default, due to severe security issues in libmikmod
  - sidplay: new decoder plugin for C64 SID (using libsidplay2)
  - fluidsynth: new decoder plugin for MIDI files (using libfluidsynth,
    experimental due to shortcomings in libfluidsynth)
  - wildmidi: another decoder plugin for MIDI files (using libwildmidi)
  - flac: parse stream tags
  - mpcdec: support the new libmpcdec SV8 API
  - added configuration option to disable decoder plugins
  - flac: support embedded cuesheets
  - ffmpeg: updated list of supported formats
* audio outputs:
  - added option to disable audio outputs by default
  - wait 10 seconds before reopening after play failure
  - shout: enlarged buffer size to 32 kB
  - null: allow disabling synchronization
  - mvp: fall back to stereo
  - mvp: fall back to 16 bit audio samples
  - mvp: check for reopen errors
  - mvp: fixed default device detection
  - pipe: new audio output plugin which runs a command
  - alsa: better period_time default value for high sample rates
  - solaris: new audio output plugin for Solaris /dev/audio
  - httpd: new audio output plugin for web based streaming, similar to icecast
     but built in.
* commands:
  - "playlistinfo" and "move" supports a range now
  - added "sticker database", command "sticker", which allows clients
     to implement features like "song rating"
  - added "consume" command which removes a song after play
  - added "single" command, if activated, stops playback after current song or
     repeats the song if "repeat" is active.
* mixers:
  - rewritten mixer code to support multiple mixers
  - new pulseaudio mixer
  - alsa: new mixer_index option supports choosing between multiple
    identically-named controls on a device.
* Add audio archive extraction support:
  - bzip2
  - iso9660
  - zip
* the option "error_file" was removed, all messages are logged into
   "log_file"
* support logging to syslog
* fall back to XDG music directory if no music_directory is configured
* failure to read the state file is non-fatal
* --create-db starts the MPD daemon instead of exiting
* playlist_directory and music_directory are optional
* playlist: recalculate the queued song after random is toggled
* playlist: don't unpause on delete
* pause when all audio outputs fail to play
* daemon: ignore "user" setting if already running as that user
* listen: fix broken client IP addresses in log
* listen: bind failure on secondary address is non-fatal
* 24/32 bit audio support
* print available protocols in --version
* fill buffer after seeking
* choose the fallback resampler at runtime
* steps taken towards win32 compatibility
* require glib 2.6 or greater
* built-in documentation using doxygen and docbook


ver 0.14.2 (2009/02/13)
* configure.ac:
  - define HAVE_FFMPEG after all checks
* decoders:
  - ffmpeg: added support for the tags comment, genre, year
  - ffmpeg: don't warn of empty packet output
  - ffmpeg: check if the time stamp is valid
  - ffmpeg: fixed seek integer overflow
  - ffmpeg: enable WAV streaming
  - ffmpeg: added TTA support
  - wavpack: pass NULL if the .wvc file fails to open
  - mikmod: call MikMod_Exit() only in the finish() method
  - aac: fix stream metadata
* audio outputs:
  - jack: allocate ring buffers before connecting
  - jack: clear "shutdown" flag on reconnect
  - jack: reduced sleep time to 1ms
  - shout: fixed memory leak in the mp3 encoder
  - shout: switch to blocking mode
  - shout: use libshout's synchronization
  - shout: don't postpone metadata
  - shout: clear buffer before calling the encoder
* mapper: remove trailing slashes from music_directory
* player: set player error when output device fails
* update: recursively purge deleted directories
* update: free deleted subdirectories

ver 0.14.1 (2009/01/17)
* decoders:
  - mp4: support the writer/composer tag
  - id3: strip leading and trailing whitespace from ID3 tags
  - oggvorbis: fix tremor support
  - oggvorbis: disable seeking on remote files
* audio outputs:
  - jack: allocate default port names (fixes a crash)
* update:
  - refresh stats after update
  - save the database even if it is empty
* input_curl:
  - use select() to eliminate busy loop during connect
  - honour http_proxy_* config directives
  - fix assertion failure on "connection refused"
  - fix assertion failure with empty HTTP responses
* corrected the sample calculation in the fallback resampler
* log: automatically append newline
* fix setenv() conflict on Solaris
* configure.ac: check for pkg-config before using it
* fix minor memory leak in decoder_tag()
* fix cross-fading bug: it used to play some chunks of the new song twice
* playlist
  - fix assertion failure during playlist load
  - implement Fisher-Yates shuffle properly
  - safely search the playlist for deleted song
* use custom PRNG for volume dithering (speedup)
* detect libid3tag without pkg-config

ver 0.14 (2008/12/25)
* audio outputs:
  - wait 10 seconds before reopening a failed device
  - fifo: new plugin
  - null: new plugin
  - shout: block while trying to connect instead of failing
  - shout: new timeout parameter
  - shout: support mp3 encoding and the shoutcast protocol
  - shout: send silence during pause, so clients don't get disconnected
* decoders:
  - ffmpeg: new plugin
  - wavpack: new plugin
  - aac: stream support added
  - mod: disabled by default due to critical bugs in all libmikmod versions
* commands:
  - "addid" takes optional second argument to specify position
  - "idle" notifies the client when a notable change occurs
* Zeroconf support using Bonjour
* New zeroconf_enabled option so that Zeroconf support can be disabled
* Stop the player/decode processes when not playing to allow the CPU to sleep
* Fix a bug where closing an ALSA dmix device could cause MPD to hang
* Support for reading ReplayGain from LAME tags on MP3s
* MPD is now threaded, which greatly improves performance and stability
* memory usage reduced by merging duplicate tags in the database
* support connecting via unix domain socket
* allow authenticated local users to add any local file to the playlist
* 24 bit audio support
* optimized PCM conversions and dithering
* much code has been replaced by using GLib
* the HTTP client has been replaced with libcurl
* symbolic links in the music directory can be disabled; the default
  is to ignore symlinks pointing outside the music directory

ver 0.13.0 (2007/5/28)
* New JACK audio output
* Support for "file" as an alternative to "filename" in search, find, and list
* FLAC 1.1.3 API support
* New playlistadd command for adding to stored playlists
* New playlistclear command for clearing stored playlists
* Fix a bug where "find any" and "list <type> any" wouldn't return any results
* Make "list any" return an error instead of no results and an OK
* New gapless_mp3_playback option to disable gapless MP3 playback
* Support for seeking HTTP streams
* Zeroconf support using Avahi
* libsamplerate support for high quality audio resampling
* ID3v2 "Original Artist/Performer" tag support
* New playlistsearch command for searching the playlist (similar to "search")
* New playlistfind command for finding songs in the playlist (similar to "find")
* libmikmod 3.2.0 beta support
* New tagtypes command for retrieving a list of available tag types
* Fix a bug where no ACK was returned if loading a playlist failed
* Fix a bug where db_update in stats would be 0 after initial database creation
* New count command for getting stats on found songs (similar to "find")
* New playlistmove command for moving songs in stored playlists
* New playlistdelete command for deleting songs from stored playlists
* New rename command for renaming stored playlists
* Increased default buffer_before_play from 0% to 10% to prevent skipping
* Lots of bug fixes, cleaned up code, and performance improvements

ver 0.12.2 (2007/3/20)
* Fix a bug where clients could cause MPD to segfault

ver 0.12.1 (2006/10/10)
* Fix segfault when scanning an MP3 that has a Xing tag with 0 frames
* Fix segfault when there's no audio output specified and one can't be detected
* Fix handling of escaping in quotes
* Allow a quality of -1 to be specified for shout outputs
* A few minor cleanups

ver 0.12.0 (2006/9/22)
* New audio output code which supports:
  * A plugin-like architecture
  * Non-libao ("native") outputs:
    * ALSA
    * OSS
    * OS X
    * Media MVP
    * PulseAudio
    * Shout (Icecast or Shoutcast)
  * Playing through multiple outputs at once
  * Enabling/disabling outputs while MPD is running
  * Saving output state (enabled/disabled) to the state_file
* OggFLAC support
* Musepack support
* Gapless MP3 playback
* MP3 ReplayGain support (using ID3v2 tags only)
* Support for MP2 files if MP3 support is enabled
* Composer, Performer, Comment, and Disc metadata support
* New outputs command for listing available audio outputs
* New enableoutput and disableoutput commands for enabling/disabling outputs
* New plchangesposid command for a stripped down version of plchanges
* New addid command for adding to the playlist and returning a song ID
* New commands and notcommands commands for checking available commands
* Can now specify any supported metadata type or "any" in search, find, and list
* New volume_normalization parameter for enabling Audio Compress normalization
* New metadata_to_use parameter for choosing supported metadata types
* New pid_file parameter for saving the MPD process ID to the specified file
* The db_file parameter is now required
* The port parameter is now optional (defaults to 6600)
* Can specify bind_to_address multiple times
* New --kill argument for killing MPD if pid_file is specified
* Removed --update-db argument (use the update function in your client instead)
* New mpdconf.example
* New mpd.conf man page 
* Removed bundled libmad and libid3tag
* Lots of bug fixes, cleaned up code, and performance improvements

ver 0.11.5 (2004/11/1)
1) New id3v1_encoding config option to configure the id3v1 tag encoding (patch
from dottedmag)
2) Strip '\r' from m3u playlists (thank you windows)
3) Use random() instead of rand() for playlist randomizing
4) Fix a bug trying skipping some commented lines in m3u playlist files
5) Fix a bug when fetching metadata from streams that may cause certain
weirdnesses
6) Fix a bug where replaygain preamp was used on files w/o replaygain tags
7) Fix a busy loop when trying to prebuffer a nonexistant or missing stream
8) Fix a bug in forgetting to remove leading ' ' in content-type for http
streams
9) Check for ice-name in http headers
10) Be sure the strip all '\n' chars in tags
11) Set $HOME env variable when setuid'ing, this should fix the /root/.mcop
errors triggered by arts/libao

ver 0.11.4 (2004/7/26)
1) Fixed a segfault when decoding mp3's with corrupt id3v2 tags
2) Fixed a memory leak when encountering id3v2 tags in mp3 decoder

ver 0.11.3 (2004/7/21)
1) Add support for http authentication for streams
2) Added replaygain pre-amp support
3) Better error handling for fread() in inputStream_file
4) Fixed a bug so that when a freeAllInterfaces is called, it sets
max_interface_connections to 0.  This prevents potential segfaults and other
nastiness for forked processes, like the player and update-er (do to
interfacePrintWithFD()).
5) Allow blockingWrite() to handle errors more gracefully (for example, if the
disc is full, and thus the write() fails or can't be completed, we just skip
this write() and continue, instead of getting stuck in an infinite loop until
the write() becomes successful)
6) Updated mpdconf.example from sbh/avuton
7) If "user" is specified, then convert ~ in paths to the user's home path
specified by "user" config paramter (not the actual current user running mpd).

ver 0.11.2 (2004/7/5) 
1) Work around in computing total time for mp3's whose first valid mpeg frame is
not layer III
2) Fix mp3 and mp4 decoders when seeking past the end of the file
3) Fix replaygain for flac and vorbis
4) Fix memory leaks in flac decoder (from normalperson)
5) Fix Several other bugs in playlist.c and directory.c (from normalperson)

ver 0.11.1 (2004/6/24)
1) Fix a bug that caused "popping" at the beginning of mp3's
2) Fix playlistid command
3) Fix move commands so they don't mess up the song id's
4) Added support for HTTP Proxy
5) Detect and skip recursive links in the music directory
6) Fix addPathToDB() so updating on a specific path doesn't exist correctly adds
the parent directories to the DB

ver 0.11.0 (2004/6/18)
1) Support for playing mp3 and Ogg Vorbis streams
2) Non-blocking Update
3) Replaygain support for Ogg Vorbis and FLAC (by Eric Moore aka AliasMrJones)
4) audio_output_format option that allows for all audio output to be converted
to a format compatible with any sound card
5) Own routines for to always support UTF-8 <-> ISO-8859-1 conversion
6) Added "Id" and "Pos" metadata for songs in playlist
7) Added commands: plchanges, currentsong, playid, seekid, playlistid, moveid,
swapid, deleteid
8) UTF-8 validation of all tags
9) Update specific files/directories (for fast, incremental updating)
10) Added ACK error codes
11) Mod file support
12) Added command_list_ok_begin
13) Play after stop resumes from last position in the playlist
14) Play while pause resumes playback
15) Better signal handling by mackstann
16) Cleanup decoder interface (now called InputPlugins)
17) --create-db no long starts the daemon
18) --no-daemon outputs to log files
19) --stdout sends output to stdout/stderr
20) Default port is now 6600
21) Lots of other cleanups and Bugfixes

ver 0.10.4 (2004/5/26)
1) Fix configure problems on OpenBSD with langinfo and iconv
2) Fix an infinte loop when writing to an interface and it has expired
3) Fix a segfault in decoding flac's
4) Ingore CRC stuff in mp3's since some encoders did not compute the CRC
correctly
5) Fix a segfault in processing faulty mp4 metadata

ver 0.10.3 (2004/4/2)
1) Fix a segfault when a blanck line is sent from a client
2) Fix for loading playlists on platforms where char is unsigned
3) When pausing, release audio device after we say pause is successful (this
makes pause appear to not lag)
4) When returning errors for unknown types by player, be sure to copy the
filename
5) add --disable-alsa for disabling alsa mixer support
6) Use select() for a portable usleep()
7) For alsa mixer, default to "Master' element, not first element

ver 0.10.2 (2004/3/25)
1) Add suport for AAC
2) Substitute '\n' with ' ' in tag info
3) Remove empty directories from db
4) Resume from current position in song when using state file
5) Pause now closes the music device, and reopens it on resuming
6) Fix unnecessary big endian byte swapping
7) If locale is "C" or "POSIX", then use ISO-8859-1 as the fs charset
8) Fix a bug where alsa mixer wasn't detecting volume changes
9) For alsa and software mixer, show volume to be the same as it was set (even
if its not the exact volume)
10) Report bitrate for wave files
11) Compute song length of CBR mp3's more accurately

ver 0.10.1 (2004/3/7)
1) Check to see if we need to add "-lm" when linking mpd
2) Fix issues with skipping bad frames in an mp3 (this way we get the correct
samplerate and such)
3) Fix crossfading bug with ogg's
4) Updated libmad and libid3tag included w/ source to 0.15.1b

ver 0.10.0 (2004/3/3)
1) Use UTF-8 for all client communications
2) Crossfading support
3) Password Authentication (all in plaintext)
4) Software mixer
5) Buffer Size is configurable
6) Reduced Memory consumption (use directory tree for search and find)
7) Bitrate support for Flac
8) setvol command (deprecates volume command)
9) add command takes directories
10) Path's in config file now work with ~
11) Add samplerate,bits, and channels to status
12) Reenable playTime in stats display
13) Fix a segfault when doing: add ""
14) Fix a segfault with flac vorbis comments simply being "="
15) Fix a segfault/bug in queueNextSong with repeat+random
16) Fix a bug, where one process may segfault, and cause more processes to spawn
w/o killing ones that lost their parent.
17) Fix a bug when the OSS device was unable to fetch the current volume,
it would close the device (when it maybe previously closed by the exact same
code)
18) command.c cleanup by mackstann
19) directory.c and command.c cleanup by tw-nym

ver 0.9.4 (2004/1/21)
1) Fix a bug where updated tag info wasn't being detected
2) Set the default audio write size to 1024 bytes (should decrease cpu load a
bit on some machines).
3) Make audio write size configurable via "audio_write_size" config option
4) Tweak output buffer size for connections by detecting the kernel output
buffer size.

ver 0.9.3 (2003/10/31)
1) Store total time/length of songs in db and display in *info commands
2) Display instantaneous bitrate in status command
3) Add Wave Support using libaudiofile (Patch from normalperson)
4) Command code cleanup (Patch from tw-nym)
5) Optimize listing of playlists (10-100x faster)
6) Optimize interface output (write in 4kB chunks instead of on every '\n')
7) Fix bug that prevented rm command from working
8) Fix bug where deleting current song skips the next song
9) Use iconv to convert vorbis comments from UTF-8 to Latin1

ver 0.9.2 (2003/10/6)
1) Fix FreeBSD Compilation Problems
2) Fix bug in move command
3) Add mixer_control options to configure which mixer control/device mpd
controls
4) Randomize on play -1
5) Fix a bug in toggling repeat off and at the end of the playlist

ver 0.9.1 (2003/9/30)
1) Fix a statement in the middle of declarations in listen.c, causes error for
gcc 2.7

ver 0.9.0 (2003/9/30)
1) Random play mode
2) Alsa Mixer Support
3) Save and Restore "state"
4) Default config file locations (.mpdconf and /etc/mpd.conf)
5) Make db file locations configurable
6) Move songs around in the playlist
7) Gapless playback
8) Use Xing tags for mp3's
9) Remove stop_on_error
10) Seeking support
11) Playlists can be loaded and deleted from subdirectories
12) Complete rewrite of player layer (fork()'s only once, opens and closes
audio device as needed).
13) Eliminate use and dependence of SIGIO
14) IPv6 support
15) Solaris compilations fixes
16) Support for different log levels
17) Timestamps for log entries
18) "user" config parameter for setuid (patch from Nagilum)
19) Other misc features and bug fixes

ver 0.8.7 (2003/9/3)
1) Fix a memory leak.  When closing a interface, was called close() on the fd
instead of calling fclose() on the fp that was opened with fdopen().

ver 0.8.6 (2003/8/25)
1) Fix a memory leak when a buffered existed, and a connection was unexpectedly
closed, and i wasn't free'ing the buffer apropriatly.

ver 0.8.5 (2003/8/17)
1) Fix a bug where an extra end of line is returned when attempting to play a
non existing file.  This causes parsing errors for clients.

ver 0.8.4 (2003/8/13)
1) Fix a bug where garbage is returned with errors in "list" command

ver 0.8.3 (2003/8/12) 
1) Fix a compilation error on older linux systems
2) Fix a bug in searching by title
3) Add "list" command
4) Add config options for specifying libao driver/plugin and options
5) Add config option to specify which address to bind to
6) Add support for loading and saving absolute pathnames in saved playlists
7) Playlist no longer creates duplicate entries for song data (more me
efficient)
8) Songs deleted from the db are now removed for the playlist as well

ver 0.8.2 (2003/7/22)
1) Increased the connection que for listen() from 0 to 5
2) Cleanup configure makefiles so that mpd uses MPD_LIBS and MPD_CFLAGS
rather than LIBS and CFLAGS
3) Put a cap on the number of commands per command list
4) Put a cap on the maximum number of buffered output lines
5) Get rid of TIME_WAIT/EADDRINUSE socket problem
6) Use asynchronious IO (i.e. trigger SIGIO instead so we can sleep in
select() calls longer)

ver 0.8.1 (2003/7/11)
1) FreeBSD fixes
2) Fix for rare segfault when updating
3) Fix bug where client was being hungup on when done playing current song
4) Fix bug when playing flac's where it incorrectly reports an error
5) Make stop playlist on error configurable
6) Configure checks for installed libmad and libid3tag and uses those if found
7) Use buffer->finished in *_decode's instead of depending on catching signals

ver 0.8.0 (2003/7/6)
1) Flac support
2) Make playlist max length configurable
3) New backward compatible status (backward compatible for 0.8.0 on)
4) listall command now can take a directory as an argument
5) Buffer rewritten to use shared memory instead of sockets
6) Playlist adding done using db
7) Add sort to list, and use binary search for finding
8) New "stats" command
9) Command list (for faster adding of large batches of files)
10) Add buffered chunks before play
11) Useful error reporting to clients (part of status command)
12) Use libid3tag for reading id3 tags (more stable)
13) Non-blocking output to clients
14) Fix bug when removing items from directory
15) Fix bug when playing mono mp3's
16) Fix bug when attempting to delete files when using samba
17) Lots of other bug fixes I can't remember

ver 0.7.0 (2003/6/20)
1) use mad instead of mpg123 for mp3 decoding
2) volume support
3) repeate playlist support
4) use autoconf/automake (i.e. "configure")
5) configurable max connections

ver 0.6.2 (2003/6/11)
1) Buffer support for ogg
2) new config file options: "connection_timeout" and "mpg123_ignore_junk"
3) new commands: "next", "previous", and "listall"
Thanks to Niklas Hofer for "next" and "previous" patches!
4) Search by filename
5) bug fix for pause when playing mp3's

ver 0.6.1 (2003/5/29)
1) Add conf file support
2) Fix a bug when doing mp3stop (do wait3(NULL,WNOHANG|WUNTRACED,NULL))
3) Fix a bug when fork'ing, fflush file buffers before forking so the
child doesn't print the same stuff in the buffer.

ver 0.6.0 (2003/5/25)
1) Add ogg vorbis support
2) Fix two bugs relating to tables, one for search by title, and one where we
freed the tables before directories, causing a segfault
3) The info command has been removed.

ver 0.5.0-0.5.2
Initial release(s).  Support for MP3 via mpg123<|MERGE_RESOLUTION|>--- conflicted
+++ resolved
@@ -1,4 +1,3 @@
-<<<<<<< HEAD
 ver 0.21 (not yet released)
 * protocol
   - "tagtypes" can be used to hide tags
@@ -9,11 +8,10 @@
   - pcm: support audio/L24 (RFC 3190)
 * output
   - alsa: non-blocking mode
-=======
+
 ver 0.20.11 (not yet released)
 * storage
   - curl: support Content-Type application/xml
->>>>>>> bc8dd572
 
 ver 0.20.10 (2017/08/24)
 * decoder
