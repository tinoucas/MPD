<<<<<<< HEAD
ver 0.24 (not yet released)
* protocol
  - "playlistfind"/"playlistsearch" have "sort" and "window" parameters
  - filter "prio" (for "playlistfind"/"playlistsearch")
* archive
  - add option to disable archive plugins in mpd.conf
* decoder
  - opus: implement bitrate calculation
* player
  - add option "mixramp_analyzer" to scan MixRamp tags on-the-fly
* tags
  - new tag "Mood"
=======
ver 0.23.8 (not yet released)
>>>>>>> a009e95a

ver 0.23.7 (2022/05/09)
* database
  - upnp: support pupnp 1.14
* decoder
  - ffmpeg: fix HLS seeking
  - opus: fix missing song length on high-latency files
* output
  - shout: require at least libshout 2.4.0
* mixer
  - pipewire: fix volume restore
  - software: update volume of disabled outputs
* support libiconv

ver 0.23.6 (2022/03/14)
* protocol
  - support filename "cover.webp" for "albumart" command
  - support "readcomments" and "readpicture" on CUE tracks
* decoder
  - ffmpeg: fix end-of-file check (update stuck at empty files)
  - opus: fix "readpicture" on Opus files
* output
  - pipewire: fix crash bug if setting volume before playback starts
  - wasapi: fix resume after pause

ver 0.23.5 (2021/12/01)
* protocol
  - support relative offsets for "searchadd"
  - fix "searchaddpl" bug (bogus error "Bad position")
* database
  - upnp: fix crash bug
* tags
  - fix MixRamp support
* migrate to PCRE2
* GCC 12 build fixes

ver 0.23.4 (2021/11/11)
* protocol
  - add optional position parameter to "searchaddpl"
* decoder
  - ffmpeg: support libavcodec 59
* output
  - alsa: add option "thesycon_dsd_workaround" to work around device bug
* fix crash on debug builds if startup fails
* systemd
  - remove "RuntimeDirectory" directive because it caused problems
  - ignore the "pid_file" setting if started as systemd service
* Windows
  - enable the "openmpt" decoder plugin

ver 0.23.3 (2021/10/31)
* protocol
  - add optional position parameter to "add" and "playlistadd"
  - allow range in "playlistdelete"
* database
  - fix scanning files with question mark in the name
  - inotify: fix use-after-free bug
* output
  - alsa: add option "stop_dsd_silence" to work around DSD DAC noise
* macOS: fix libfmt related build failure
* systemd: add "RuntimeDirectory" directive

ver 0.23.2 (2021/10/22)
* protocol
  - fix "albumart" timeout bug
* input
  - nfs: fix playback bug
* output
  - pipewire: send artist and title to PipeWire
  - pipewire: DSD support
* neighbor
  - mention failed plugin name in error message
* player
  - fix cross-fade regression
* fix crash with libfmt versions older than 7

ver 0.23.1 (2021/10/19)
* protocol
  - use decimal notation instead of scientific notation
  - "load" supports relative positions
* output
  - emit "mixer" idle event when replay gain changes volume
  - pipewire: emit "mixer" idle events on external volume change
  - pipewire: attempt to change the graph sample rate
  - snapcast: fix time stamp bug which caused "Failed to get chunk"
* fix libfmt linker problems
* fix broken password authentication

ver 0.23 (2021/10/14)
* protocol
  - new command "getvol"
  - show the audio format in "playlistinfo"
  - support "listfiles" with arbitrary storage plugins
  - support relative positions in "addid"
  - fix relative positions in "move" and "moveid"
  - add "position" parameter to "findadd" and "searchadd"
  - add position parameter to "load"
* database
  - proxy: require MPD 0.20 or later
  - proxy: require libmpdclient 2.11 or later
  - proxy: split search into chunks to avoid exceeding the output buffer
  - simple: add option to hide CUE target songs
  - upnp: support libnpupnp instead of libupnp
* archive
  - zzip, iso9660: ignore file names which are invalid UTF-8
* decoder
  - openmpt: new plugin
  - wavpack: fix WVC file support
* player
  - do not cross-fade songs shorter than 20 seconds
* output
  - oss: support DSD over PCM
  - pipewire: new plugin
  - snapcast: new plugin
* tags
  - new tags "ComposerSort", "Ensemble", "Movement", "MovementNumber", and "Location"
* split permission "player" from "control"
* add option "host_permissions"
* new build-time dependency: libfmt

ver 0.22.11 (2021/08/24)
* protocol
  - fix "albumart" crash
* filter
  - ffmpeg: pass "channel_layout" instead of "channels" to buffersrc
  - ffmpeg: fix "av_buffersink_get_frame() failed: Resource temporarily unavailable"
  - ffmpeg: support double-precision samples (by converting to single precision)
* Android
  - build with NDK r23
  - playlist_directory defaults to "/sdcard/Android/data/org.musicpd/files/playlists"

ver 0.22.10 (2021/08/06)
* protocol
  - support "albumart" for virtual tracks in CUE sheets
* database
  - simple: fix crash bug
  - simple: fix absolute paths in CUE "as_directory" entries
  - simple: prune CUE entries from database for non-existent songs
* input
  - curl: fix crash bug after stream with Icy metadata was closed by peer
  - tidal: remove defunct unmaintained plugin
* tags
  - fix crash caused by bug in TagBuilder and a few potential reference leaks
* output
  - httpd: fix missing tag after seeking into a new song
  - oss: fix channel order of multi-channel files
* mixer
  - alsa: fix yet more rounding errors

ver 0.22.9 (2021/06/23)
* database
  - simple: load all .mpdignore files of all parent directories
* tags
  - fix "readcomments" and "readpicture" on remote files with ID3 tags
* decoder
  - ffmpeg: support the tags "sort_album", "album-sort", "artist-sort"
  - ffmpeg: fix build failure with FFmpeg 3.4
* Android
  - fix auto-start on boot in Android 8 or later
* Windows
  - fix build failure with SQLite

ver 0.22.8 (2021/05/22)
* fix crash bug in "albumart" command (0.22.7 regression)

ver 0.22.7 (2021/05/19)
* protocol
  - don't use glibc extension to parse time stamps
  - optimize the "albumart" command
* input
  - curl: send user/password in the first request, save one roundtrip
* decoder
  - ffmpeg: fix build problem with FFmpeg 3.4
  - gme: support RSN files
* storage
  - curl: don't use glibc extension
* database
  - simple: fix database corruption bug
* output
  - fix crash when pausing with multiple partitions
  - jack: enable on Windows
  - httpd: send header "Access-Control-Allow-Origin: *"
  - wasapi: add algorithm for finding usable audio format
  - wasapi: use default device only if none was configured
  - wasapi: add DoP support

ver 0.22.6 (2021/02/16)
* fix missing tags on songs in queue

ver 0.22.5 (2021/02/15)
* protocol
  - error for malformed ranges instead of ignoring silently
  - better error message for open-ended range with "move"
* database
  - simple: fix missing CUE sheet metadata in "addid" command
* tags
  - id: translate TPE3 to Conductor, not Performer
* archive
  - iso9660: another fix for unaligned reads
* output
  - httpd: error handling on Windows improved
  - pulse: fix deadlock with "always_on"
* Windows:
  - enable https:// support (via Schannel)
* Android
  - work around "Permission denied" on mpd.conf

ver 0.22.4 (2021/01/21)
* protocol
  - add command "binarylimit" to allow larger chunk sizes
  - fix "readpicture" on 32 bit machines
  - show duration and tags of songs in virtual playlist (CUE) folders
* storage
  - curl: fix several WebDAV protocol bugs
* decoder
  - dsdiff: apply padding to odd-sized chunks
* filter
  - ffmpeg: detect the output sample format
* output
  - moveoutput: fix always_on and tag lost on move
* Android
  - enable https:// support (via OpenSSL)

ver 0.22.3 (2020/11/06)
* playlist
  - add option "as_directory", making CUE file expansion optional
* storage
  - curl: fix crash bug
* filter
  - fix garbage after "Audio format not supported by filter" message
  - ffmpeg: support planar output
  - ffmpeg: support sample formats other than 16 bit

ver 0.22.2 (2020/10/28)
* database
  - simple: purge songs and virtual directories for unavailable plugins
    on update
* input
  - qobuz/tidal: fix protocol errors due to newlines in error messages
  - smbclient: disable by default due to libsmbclient crash bug
* playlist
  - soundcloud: fix protocol errors due to newlines in error messages
* state_file: save on shutdown

ver 0.22.1 (2020/10/17)
* decoder
  - opus: apply the OpusHead output gain even if there is no EBU R128 tag
  - opus: fix track/album ReplayGain fallback
* output
  - alsa: don't deadlock when the ALSA driver is buggy
  - jack, pulse: reduce the delay when stopping or pausing playback
* playlist
  - cue: fix two crash bugs
* state_file: fix the state_file_interval setting

ver 0.22 (2020/09/23)
* protocol
  - "findadd"/"searchadd"/"searchaddpl" support the "sort" and
    "window" parameters
  - add command "readpicture" to download embedded pictures
  - command "moveoutput" moves an output between partitions
  - command "delpartition" deletes a partition
  - show partition name in "status" response
* tags
  - new tags "Grouping" (for ID3 "TIT1"), "Work" and "Conductor"
* input
  - curl: support "charset" parameter in URI fragment
  - ffmpeg: allow partial reads
  - io_uring: new plugin for local files on Linux (using liburing)
  - smbclient: close unused SMB/CIFS connections
* database
  - upnp: drop support for libupnp versions older than 1.8
* playlist
  - cue: integrate contents in database
* decoder
  - ffmpeg: support RTSP
  - mad: remove option "gapless", always do gapless
  - sidplay: add option "default_genre"
  - sidplay: map SID name field to "Album" tag
  - sidplay: add support for new song length format with libsidplayfp 2.0
  - vorbis, opus: improve seeking accuracy
* playlist
  - flac: support reading CUE sheets from remote FLAC files
* filter
  - ffmpeg: new plugin based on FFmpeg's libavfilter library
  - hdcd: new plugin based on FFmpeg's "af_hdcd" for HDCD playback
  - volume: convert S16 to S24 to preserve quality and reduce dithering noise
  - dsd: add integer-only DSD to PCM converter
* output
  - jack: add option "auto_destination_ports"
  - jack: report error details
  - pulse: add option "media_role"
  - solaris: support S8 and S32
* lower the real-time priority from 50 to 40
* switch to C++17
  - GCC 8 or clang 5 (or newer) recommended

ver 0.21.26 (2020/09/21)
* database
  - inotify: obey ".mpdignore" files
* output
  - osx: fix crash bug
  - sles: support floating point samples
* archive
  - bzip2: fix crash on corrupt bzip2 file
  - bzip2: flush output at end of input file
  - iso9660: fix unaligned reads
  - iso9660: support seeking
  - zzip: fix crash on corrupt ZIP file
* decoder
  - ffmpeg: remove "rtsp://" from the list of supported protocols
  - ffmpeg: add "hls+http://" to the list of supported protocols
  - opus: support the gain value from the Opus header
  - sndfile: fix lost samples at end of file
* fix "single" mode bug after resuming playback
* the default log_level is "default", not "info"

ver 0.21.25 (2020/07/06)
* protocol:
  - fix crash when using "rangeid" while playing
* database
  - simple: automatically scan new mounts
  - upnp: fix compatibility with Plex DLNA
* storage
  - fix disappearing mounts after mounting twice
  - udisks: fix reading ".mpdignore"
* input
  - file: detect premature end of file
  - smbclient: don't send credentials to MPD clients
* decoder
  - opus: apply pre-skip and end trimming
  - opus: fix memory leak
  - opus: fix crash bug
  - vorbis: fix crash bug
* output
  - osx: improve sample rate selection
  - osx: fix noise while stopping
* neighbor
  - upnp: fix crash during shutdown
* Windows/Android:
  - fix Boost detection after breaking change in Meson 0.54

ver 0.21.24 (2020/06/10)
* protocol
  - "tagtypes" requires no permissions
* database
  - simple: fix crash when mounting twice
* decoder
  - modplug: fix Windows build failure
  - wildmidi: attempt to detect WildMidi using pkg-config
  - wildmidi: fix Windows build failure
* player
  - don't restart current song if seeking beyond end
* Android
  - enable the decoder plugins GME, ModPlug and WildMidi
  - fix build failure with Android NDK r21
* Windows
  - fix stream playback
  - enable the decoder plugins GME, ModPlug and WildMidi
  - work around Meson bug breaking the Windows build with GCC 10
* fix unit test failure

ver 0.21.23 (2020/04/23)
* protocol
  - add tag fallback for AlbumSort
* storage
  - curl: fix corrupt "href" values in the presence of XML entities
  - curl: unescape "href" values
* input
  - nfs: fix crash bug
  - nfs: fix freeze bug on reconnect
* decoder
  - gme: adapt to API change in the upcoming version 0.7.0
* output
  - alsa: implement channel mapping for 5.0 and 7.0
* player
  - drain outputs at end of song in "single" mode
* Windows
  - fix case insensitive search

ver 0.21.22 (2020/04/02)
* database
  - simple: optimize startup
* input
  - curl: fix streaming errors on Android
* playlist
  - rss: support MIME type application/xml
* mixer
  - android: new mixer plugin for "sles" output
* Android
  - TV support
* Windows
  - fix time zone offset check
* fix build failures with uClibc-ng

ver 0.21.21 (2020/03/19)
* configuration
  - fix bug in "metadata_to_use" setting
* playlist
  - asx, xspf: fix corrupt tags in the presence of XML entities
* archive
  - iso9660: skip empty file names to work around libcdio bug
* decoder
  - gme: ignore empty tags
* output
  - solaris: port to NetBSD
* raise default "max_connections" value to 100

ver 0.21.20 (2020/02/16)
* decoder
  - audiofile, ffmpeg, sndfile: handle MIME type "audio/wav"
  - ffmpeg: fix playback of AIFF and TTA
  - vorbis, opus: fix seeking in small files
* fix backwards seeking on ARM (and other non-x86 CPUs)

ver 0.21.19 (2020/01/17)
* configuration
  - allow overriding top-level settings in includes
* output
  - pulse: obey Pulse's maximum sample rate (fixes DSD128 playback)
* fix build failure with clang 10
* fix build failure with Android NDK r20

ver 0.21.18 (2019/12/24)
* protocol
  - work around Mac OS X bug in the ISO 8601 parser
* output
  - alsa: fix hang bug with ALSA "null" outputs
* storage
  - curl: fix crash bug
* drop support for CURL versions older than 7.32.0
* reduce unnecessary CPU wakeups

ver 0.21.17 (2019/12/16)
* protocol
  - relax the ISO 8601 parser: allow omitting field separators, the
    time of day and the "Z" suffix
* archive
  - zzip: improve error reporting
* outputs
  - jack: mark ports as terminal
  - shout: declare metadata as UTF-8
* fix build failure with -Ddatabase=false

ver 0.21.16 (2019/10/16)
* queue
  - fix relative destination offset when moving a range
* storage
  - curl: request the "resourcetype" property to fix database update
  - curl: URL-encode more paths
  - curl: follow redirects for collections without trailing slash
* update
  - fix crash when music_directory is not a directory
* fix build with iconv() instead of ICU

ver 0.21.15 (2019/09/25)
* decoder
  - dsdiff, dsf: fix displayed bit rate
  - mpcdec: fix bogus ReplayGain values
* output
  - solaris: fix build with glibc 2.30

ver 0.21.14 (2019/08/21)
* decoder
  - sidplay: show track durations in database
  - sidplay: convert tag values from Windows-1252 charset
  - sidplay: strip text from "Date" tag
* player
  - fix crash after song change
  - fix seek position after restarting the decoder
* protocol
  - include command name in error responses

ver 0.21.13 (2019/08/06)
* input
  - cdio_paranoia: require libcdio-paranoia 10.2+0.93+1
* decoder
  - mad: fix crackling sound (0.21.12 regression)
* output
  - jack: improved Windows compatibility

ver 0.21.12 (2019/08/03)
* decoder
  - mad: update bit rate after seeking
  - mad: fix several bugs preventing the plugin from decoding the last frame
  - opus: ignore case in replay gain tag names
  - opus, vorbis: decode the "end of stream" packet
* output
  - jack: fix mono-to-stereo conversion
* player
  - don't restart unseekable song after failed seek attempt
* Windows
  - support backslash in relative URIs loaded from playlists

ver 0.21.11 (2019/07/03)
* input
  - tidal: deprecated because Tidal has changed the protocol
* decoder
  - wildmidi: log error if library initialization fails
* output
  - alsa: fix busy loop while draining
  - alsa: fix missing drain call
  - alsa: improve xrun-avoiding silence generator
  - alsa: log when generating silence due to slow decoder
  - alsa, osx: fix distortions with DSD_U32 and DoP on 32 bit CPUs
* protocol
  - fix "list" with multiple "group" levels

ver 0.21.10 (2019/06/05)
* decoder
  - opus: fix duplicate tags
* output
  - httpd: reject some well-known URIs
* fix crash bug (0.21.9 regression)

ver 0.21.9 (2019/05/20)
* input
  - buffer: fix deadlock bug
* Android
  - fix crash on ARMv7
  - request storage permission on Android 6+
* fix spurious "single" mode bug

ver 0.21.8 (2019/04/23)
* input
  - smbclient: download to buffer instead of throttling transfer
* output
  - httpd: add missing mutex lock
  - httpd: fix use-after-free bug
* playlist
  - soundcloud: fix "Unsupported URI scheme" (0.21.6 regression)
* fix Bonjour bug
* fix build failure with GCC 9
* fix build failure with -Ddatabase=false
* systemd: add user socket unit
* doc: "list file" is deprecated

ver 0.21.7 (2019/04/03)
* input
  - qobuz/tidal: scan tags when loading a playlist
* require Meson 0.49.0 for native libgcrypt-config support
* fix build failure with -Dlocal_socket=false
* Haiku
  - fix build
  - add version info

ver 0.21.6 (2019/03/17)
* protocol
  - allow loading playlists specified as absolute filesystem paths
  - fix negated filter expressions with multiple tag values
  - fix "list" with filter expression
  - omit empty playlist names in "listplaylists"
* input
  - cdio_paranoia: fix build failure due to missing #include
* decoder
  - opus: fix replay gain when there are no other tags
  - opus: fix seeking to beginning of song
  - vorbis: fix Tremor conflict resulting in crash
* output
  - pulse: work around error with unusual channel count
  - osx: fix build failure
* playlist
  - flac: fix use-after-free bug
* support abstract sockets on Linux
* Windows
  - remove the unused libwinpthread-1.dll dependency
* Android
  - enable SLES power saving mode

ver 0.21.5 (2019/02/22)
* protocol
  - fix deadlock in "albumart" command
  - fix "tagtypes disable" command
* database
  - simple: fix assertion failure
  - fix assertion failures with mount points
* storage
  - udisks: fix "AlreadyMounted" error
  - udisks: use relative path from mount URI
  - fix memory leak
* input
  - buffer: fix crash bug when playing remote WAV file
* tags
  - ape: map "Album Artist"
* output
  - shout: add support for TLS
* mixer
  - pulse: add "scale_volume" setting

ver 0.21.4 (2019/01/04)
* database
  - inotify: fix crash bug "terminate called after throwing ..."
  - upnp: implement "list ... group"
* output
  - httpd: declare protocol "HTTP/1.1" instead of "ICY"
* remove libwrap support
* Windows
  - fix "Failed to accept connection: unknown error"
* fix Haiku build

ver 0.21.3 (2018/11/16)
* output
  - alsa: fix crash bug
  - alsa: fix stuttering at start of playback
  - alsa: fix discarded samples at end of song
  - alsa: clear error after reopening device
* log: default to journal if MPD was started as systemd service

ver 0.21.2 (2018/11/12)
* protocol
  - operator "=~" matches a regular expression
  - operator "contains" matches substrings
* decoder
  - ffmpeg: require FFmpeg 3.1 or later
  - ffmpeg: fix broken sound with certain codecs
* output
  - alsa: fix high CPU usage with dmix
  - httpd: fix three crash bugs
* mixer
  - alsa: fix more rounding errors
* fix zlib support

ver 0.21.1 (2018/11/04)
* protocol
  - allow escaping quotes in filter expressions
  - operator "==" never searches substrings in filter expressions
* decoder
  - ffmpeg: fix build failure with non-standard FFmpeg installation path
  - flac: fix linker failure when building without FLAC support
* encoder
  - vorbis: fix linker failure when building without Vorbis decoder
* fix build failure on Linux-PowerPC
* fix build failure on FreeBSD
* eliminate DLL dependencies on Windows
* add warning about buggy Boost version 1.67
* require Meson 0.47.2 because a Meson 0.47.1 bug breaks our build

ver 0.21 (2018/10/31)
* configuration
  - add "include" directive, allows including config files
  - incremental "metadata_to_use" setting
* protocol
  - "tagtypes" can be used to hide tags
  - "find" and "search" can sort
  - "outputs" prints the plugin name
  - "outputset" sets runtime attributes
  - close connection when client sends HTTP request
  - new filter syntax for "find"/"search" etc. with negation
* database
  - simple: scan audio formats
  - proxy: require libmpdclient 2.9
  - proxy: forward `sort` and `window` to server
* player
  - hard-code "buffer_before_play" to 1 second, independent of audio format
  - "one-shot" single mode
* input
  - curl: download to buffer instead of throttling transfer
  - qobuz: new plugin to play Qobuz streams
  - tidal: new plugin to play Tidal streams
* tags
  - new tags "OriginalDate", "MUSICBRAINZ_WORKID"
* decoder
  - ffmpeg: require at least version 11.12
  - gme: try loading m3u sidecar files
  - hybrid_dsd: new decoder plugin
  - mad: move "gapless_mp3_playback" setting to "decoder" block
  - mikmod: require at least version 3.2
  - pcm: support audio/L24 (RFC 3190)
  - sidplay: support basic and kernal rom (libsidplayfp)
* resampler
  - soxr: flush resampler at end of song
* output
  - alsa: non-blocking mode
  - alsa: change "dop" and "allowed_formats" settings at runtime
  - ao: fix crash bug due to partial frames
  - shout: support the Shine encoder plugin
  - sndio: remove support for the broken RoarAudio sndio emulation
  - osx: initial support for DSD over PCM
  - roar: removed
  - httpd_output: support for unix sockets
* mixer
  - sndio: new mixer plugin
* encoder
  - opus: support for sending metadata using ogg stream chaining
* listen on $XDG_RUNTIME_DIR/mpd/socket by default
* append hostname to Zeroconf service name
* systemd watchdog support
* require GCC 6
* build with Meson instead of autotools
* use GTest instead of cppunit

ver 0.20.23 (2018/10/29)
* protocol
  - emit "player" idle event when restarting the current song
* fix broken float to s32 conversion
* new clang crash bug workaround

ver 0.20.22 (2018/10/23)
* protocol
  - add tag fallbacks for AlbumArtistSort, ArtistSort
  - fix empty string filter on fallback tags
  - "count group ..." can print an empty group
  - fix broken command "list ... group"
* storage
  - curl: URL-encode paths
* decoder
  - fluidsynth: adapt to API change in version 2.0
* Android
  - now runs as a service
  - add button to start/stop MPD
  - add option to auto-start on boot
* work around clang bug leading to crash
* install the SVG icon

ver 0.20.21 (2018/08/17)
* database
  - proxy: add "password" setting
  - proxy: support tags "ArtistSort", "AlbumArtistSort", "AlbumSort"
  - simple: allow .mpdignore comments only at start of line
* output
  - httpd: remove broken DLNA support code
* playlist
  - cue: support file type declaration "FLAC" (non-standard)
* URI schemes are case insensitive
* Android, Windows
  - enable the "curl" storage plugin

ver 0.20.20 (2018/05/22)
* protocol
  - fix "modified-since" filter regression
* output
  - pulse: cork stream when paused due to "single" mode
* decoder
  - dsdiff, dsf: support more MIME types
  - dsdiff, dsf: allow 4 MB ID3 tags
  - opus: support R128_ALBUM_GAIN tag
* Android, Windows
  - enable the "proxy" database plugin

ver 0.20.19 (2018/04/26)
* protocol
  - validate absolute seek time, reject negative values
* database
  - proxy: fix "search already in progress" errors
  - proxy: implement "list ... group"
* input
  - mms: fix lockup bug and a crash bug
* decoder
  - ffmpeg: fix av_register_all() deprecation warning (FFmpeg 4.0)
* player
  - fix spurious "Not seekable" error when switching radio streams
* macOS: fix crash bug

ver 0.20.18 (2018/02/24)
* input
  - curl: allow authentication methods other than "Basic"
* decoder
  - flac: improve seeking precision
* fix gapless CUE song transitions
* Android, Windows
  - enable the NFS storage plugin

ver 0.20.17 (2018/02/11)
* output
  - alsa: fix crash bug with 8 channels
* mixer
  - alsa: fix rounding error at volume 0
* fix real-time and idle scheduling with Musl
* Android
  - fix compatibility with Android 4.0

ver 0.20.16 (2018/02/03)
* output
  - pulse: fix crash during auto-detection
* database
  - simple: fix search within mount points
  - upnp: enable IPv6
* archive
  - iso9660: libcdio 2.0 compatibility
* fix crash in debug build on Haiku and other operating systems

ver 0.20.15 (2018/01/05)
* queue: fix crash after seek failure
* resampler
  - soxr: clear internal state after manual song change
* state file
  - make mount point restore errors non-fatal
  - fix crash when restoring mounts with incompatible database plugin
* Android
  - build without Ant
  - fix for SIGSYS crash

ver 0.20.14 (2018/01/01)
* database
  - simple: fix file corruption in the presence of mount points
* archive
  - bz2: fix deadlock
  - reduce lock contention, fixing lots of xrun problems
* fix Solaris build failure

ver 0.20.13 (2017/12/18)
* output
  - osx: set up ring buffer to hold at least 100ms
* mixer
  - alsa: fix rounding errors
* database
  - simple: don't purge mount points on update/rescan
  - simple: fix "mount" bug caused by bad compiler optimization
  - simple: fix "lsinfo" into mount points
  - upnp: work around libupnp 1.6.24 API breakage
* queue: fix spuriously misplaced prioritized songs
* save and restore mountpoints within the state file
* include Windows cross-build script in source tarball
* fix Windows build failures

ver 0.20.12 (2017/11/25)
* database
  - upnp: adapt to libupnp 1.8 API changes
* input
  - cdio_paranoia, ffmpeg, file, smbclient: reduce lock contention,
    fixing lots of xrun problems
  - curl: fix seeking
* decoder
  - ffmpeg: fix GCC 8 warning
  - vorbis: fix Tremor support
* player
  - log message when decoder is too slow
* encoder
  - vorbis: default to quality 3
* output
  - fix hanging playback with soxr resampler
  - httpd: flush encoder after tag; fixes corrupt Vorbis stream

ver 0.20.11 (2017/10/18)
* storage
  - curl: support Content-Type application/xml
* decoder
  - ffmpeg: more reliable song duration
  - gme: fix track numbering
* improve random song order when switching songs manually
* fix case insensitive search without libicu
* fix Unicode file names in playlists on Windows
* fix endless loop when accessing malformed file names in ZIP files

ver 0.20.10 (2017/08/24)
* decoder
  - ffmpeg: support MusicBrainz ID3v2 tags
* tags
  - aiff: fix FORM chunk size endianess (is big-endian)
* mixer
  - osx: add a mixer for OSX.
* fix crash when resuming playback before decoder is ready
* fix crash on Windows

ver 0.20.9 (2017/06/04)
* decoder
  - ffmpeg: support *.adx
* fix byte order detection on FreeBSD/aarch64
* fix more random crashes when compiled with clang

ver 0.20.8 (2017/05/19)
* output
  - osx: fix build failure due to missing "noexcept"
* playlist
  - m3u: support MIME type `audio/mpegurl`
* fix build failure with GCC 4.x

ver 0.20.7 (2017/05/15)
* database
  - simple: fix false positive directory loop detection with NFS
* enforce a reasonable minimum audio_buffer_size setting
* cap buffer_before_play at 80% to prevent deadlock
* fix random crashes when compiled with clang

ver 0.20.6 (2017/03/10)
* input
  - curl: fix headers after HTTP redirect to Shoutcast server
* decoder
  - ffmpeg: re-enable as fallback
  - mpcdec: fix crash (division by zero) after seeking
  - sidplay: make compatible with libsidplayfp < 1.8
* fix stream tags after automatic song change
* workaround for GCC 4.9.4 / libstdc++ bug (build failure)

ver 0.20.5 (2017/02/20)
* tags
  - id3: fix memory leak on corrupt ID3 tags
* decoder
  - sidplay: don't require libsidutils when building with libsidplayfp
* output
  - httpd: fix two buffer overflows in IcyMetaData length calculation
* mixer
  - alsa: fix crash bug

ver 0.20.4 (2017/02/01)
* input
  - nfs: fix freeze after reconnect
* output
  - sndio: work around a libroar C++ incompatibility
* workaround for GCC 4.9 "constexpr" bug
* fix FreeBSD build failure

ver 0.20.3 (2017/01/25)
* protocol
  - "playlistadd" creates new playlist if it does not exist, as documented
* database
  - proxy: fix error "terminate called after throwing ..."
  - proxy: make connect errors during startup non-fatal
* neighbor
  - upnp: fix premature expiry
* replay gain: don't reset ReplayGain levels when unpausing playback
* silence surround channels when converting from stereo
* use shortcuts such as "dsd64" in log messages

ver 0.20.2 (2017/01/15)
* input
  - alsa: fix crash bug
  - alsa: fix buffer overruns
* decoder
  - flac: add options "probesize" and "analyzeduration"
* resampler
  - libsamplerate: reset state after seeking
* output
  - fix static noise after changing to a different audio format
  - alsa: fix the DSD_U32 sample rate
  - alsa: fix the DSD_U32 byte order
  - alsa: support DSD_U16
  - recorder: fix error "Failed to create : No such file or directory"
* playlist
  - cue: fix skipping songs

ver 0.20.1 (2017/01/09)
* input
  - curl: fix crash bug
  - curl: fix freeze bug
* decoder
  - wavpack: fix crash bug
* storage
  - curl: new storage plugin for WebDAV (work in progress)
* mixer
  - alsa: normalize displayed volume according to human perception
* fix crash with volume_normalization enabled

ver 0.20 (2017/01/04)
* protocol
  - "commands" returns playlist commands only if playlist_directory configured
  - "search"/"find" have a "window" parameter
  - report song duration with milliseconds precision
  - "sticker find" can match sticker values
  - drop the "file:///" prefix for absolute file paths
  - add range parameter to command "plchanges" and "plchangesposid"
  - send verbose error message to client
* input
  - curl: fix memory leak
* tags
  - ape, ogg: drop support for non-standard tag "album artist"
    affected filetypes: vorbis, flac, opus & all files with ape2 tags
    (most importantly some mp3s)
  - id3: remove the "id3v1_encoding" setting; by definition, all ID3v1 tags
    are ISO-Latin-1
  - ape: support APE replay gain on remote files
  - read ID3 tags from NFS/SMB
* decoder
  - improved error logging
  - report I/O errors to clients
  - ffmpeg: support ReplayGain and MixRamp
  - ffmpeg: support stream tags
  - gme: add option "accuracy"
  - gme: provide the TRACK tag
  - gme: faster scanning
  - mad: reduce memory usage while scanning tags
  - mpcdec: read the bit rate
  - pcm: support audio/L16 (RFC 2586) and audio/x-mpd-float
  - sidplay: faster scanning
  - wavpack: large file support
  - wavpack: support DSD (WavPack 5)
  - wavpack: archive support
* playlist
  - cue: don't skip pregap
  - embcue: fix last track
  - flac: new plugin which reads the "CUESHEET" metadata block
* output
  - alsa: fix multi-channel order
  - alsa: remove option "use_mmap"
  - alsa: support DSD_U32
  - alsa: disable DoP if it fails
  - jack: reduce CPU usage
  - pulse: set channel map to WAVE-EX
  - recorder: record tags
  - recorder: allow dynamic file names
  - sndio: new output plugin
* mixer
  - null: new plugin
* resampler
  - new block "resampler" in configuration file
    replacing the old "samplerate_converter" setting
  - soxr: allow multi-threaded resampling
* player
  - reset song priority on playback
  - reduce xruns
* write database and state file atomically
* always write UTF-8 to the log file.
* remove dependency on GLib
* support libsystemd (instead of the older libsystemd-daemon)
* database
  - proxy: add TCP keepalive option
* update
  - apply .mpdignore matches to subdirectories
* switch the code base to C++14
  - GCC 4.9 or clang 3.4 (or newer) recommended

ver 0.19.21 (2016/12/13)
* decoder
  - ffmpeg: fix crash bug
* fix unit test failure after recent "setprio" change
* systemd: add user unit

ver 0.19.20 (2016/12/09)
* protocol
  - "setprio" re-enqueues old song if priority has been raised
* decoder
  - ffmpeg: ignore empty packets
  - pcm: fix corruption bug with partial frames (after short read)
  - sidplay: fix playback speed with libsidplayfp
* output
  - winmm: fix 8 bit playback
* fix gcc 7.0 -Wimplicit-fallthrough
* systemd: paranoid security settings

ver 0.19.19 (2016/08/23)
* decoder
  - ffmpeg: bug fix for FFmpeg 3.1 support
  - wildmidi: support libWildMidi 0.4
* output
  - pulse: support 32 bit, 24 bit and floating point playback
* support non-x86 NetBSD
* fix clang 3.9 warnings

ver 0.19.18 (2016/08/05)
* decoder
  - ffmpeg: fix crash with older FFmpeg versions (< 3.0)
  - ffmpeg: log detailed error message
  - ffmpeg: support FFmpeg 3.1
  - sidplay: detect libsidplay2 with pkg-config
  - sidplay: log detailed error message
  - sidplay: read the "date" tag
  - sidplay: allow building with libsidplayfp instead of libsidplay2
* output
  - shout: recognize setting "encoder" instead of "encoding"
* fix memory leak after stream failure
* fix build failure with Boost 1.61
* require gcc 4.7 or newer

ver 0.19.17 (2016/07/09)
* decoder
  - flac: fix assertion failure while seeking
  - flac: fix stream duration indicator
  - fix seek problems in several plugins
* fix spurious seek error "Failed to allocate silence buffer"
* replay gain: fix "replay_gain_handler mixer" setting
* DSD: use 0x69 as silence pattern
* fix use-after-free bug on "close" and "kill"

ver 0.19.16 (2016/06/13)
* faster seeking
* fix system include path order
* add missing DocBook file to tarball

ver 0.19.15 (2016/04/30)
* decoder
  - ffmpeg: support FFmpeg 3.0
  - ffmpeg: use as fallback instead of "mad" if no plugin matches
  - opus: support bigger OpusTags packets
* fix more build failures on non-glibc builds due to constexpr Mutex
* fix build failure due to missing include
* fix unit test on Alpha

ver 0.19.14 (2016/03/18)
* decoder
  - dsdiff: fix off-by-one buffer overflow
  - opus: limit tag size to 64 kB
* archive
  - iso9660: fix buffer overflow
* fix quadratic runtime bug in the tag pool
* fix build failures on non-glibc builds due to constexpr Mutex

ver 0.19.13 (2016/02/23)
* tags
  - aiff, riff: fix ID3 chunk padding
* decoder
  - ffmpeg: support the TAK codec
* fix disappearing duration of remote songs during playback
* initialize supplementary groups with glibc 2.19+

ver 0.19.12 (2015/12/15)
* fix assertion failure on malformed UTF-8 tag
* fix build failure on non-Linux systems
* fix LimitRTTIME in systemd unit file

ver 0.19.11 (2015/10/27)
* tags
  - ape: fix buffer overflow
* decoder
  - ffmpeg: fix crash due to wrong avio_alloc_context() call
  - gme: don't loop forever, fall back to GME's default play length
* encoder
  - flac: fix crash with 32 bit playback
* mixer
  - fix mixer lag after enabling/disabling output

ver 0.19.10 (2015/06/21)
* input
  - curl: fix deadlock on small responses
  - smbclient: fix DFF playback
* decoder
  - ffmpeg: improve seeking accuracy
  - fix stuck stream tags
* encoder
  - opus: fix bogus granulepos
* output
  - fix failure to open device right after booting
* neighbor
  - nfs: fix deadlock when connecting
* fix "single" mode breakage due to queue edits

ver 0.19.9 (2015/02/06)
* decoder
  - dsdiff, dsf: raise ID3 tag limit to 1 MB
* playlist: fix loading duplicate tag types from state file
* despotify: remove defunct plugin
* fix clock integer overflow on OS X
* fix gcc 5.0 warnings
* fix build failure with uClibc
* fix build failure on non-POSIX operating systems
* fix dependency issue on parallel Android build
* fix database/state file saving on Windows

ver 0.19.8 (2015/01/14)
* input
  - curl: fix bug after rewinding from end-of-file
  - mms: reduce delay at the beginning of playback
* decoder
  - dsdiff, dsf: allow ID3 tags larger than 4 kB
  - ffmpeg: support interleaved floating point
* fix clang 3.6 warnings
* fix build failure on NetBSD

ver 0.19.7 (2014/12/17)
* input
  - nfs: fix crash while canceling a failing file open operation
  - nfs: fix memory leak on connection failure
  - nfs: fix reconnect after mount failure
  - nfs: implement mount timeout (60 seconds)
* storage
  - nfs: implement I/O timeout (60 seconds)
* playlist
  - embcue: fix filename suffix detection
  - don't skip non-existent songs in "listplaylist"
* decoder
  - ffmpeg: fix time stamp underflow
* fix memory allocator bug on Windows

ver 0.19.6 (2014/12/08)
* decoder
  - ffmpeg: support FFmpeg 2.5
* fix build failure with musl
* android
  - update libFLAC to 1.3.1
  - update FFmpeg to 2.5

ver 0.19.5 (2014/11/26)
* input
  - nfs: fix crash on connection failure
* archive
  - zzip: fix crash after seeking
* decoder
  - dsdiff, dsf, opus: fix deadlock while seeking
  - mp4v2: remove because of incompatible license

ver 0.19.4 (2014/11/18)
* protocol
  - workaround for buggy clients that send "add /"
* decoder
  - ffmpeg: support opus
  - opus: add MIME types audio/ogg and application/ogg
* fix crash on failed filename charset conversion
* fix local socket detection from uid=0 (root)

ver 0.19.3 (2014/11/11)
* protocol
  - fix "(null)" result string to "list" when AlbumArtist is disabled
* database
  - upnp: fix breakage due to malformed URIs
* input
  - curl: another fix for redirected streams
* decoder
  - audiofile: fix crash while playing streams
  - audiofile: fix bit rate calculation
  - ffmpeg: support opus
  - opus: fix bogus duration on streams
  - opus: support chained streams
  - opus: improved error logging
* fix distorted audio with soxr resampler
* fix build failure on Mac OS X with non-Apple compilers

ver 0.19.2 (2014/11/02)
* input
  - curl: fix redirected streams
* playlist
  - don't allow empty playlist name
  - m3u: don't ignore unterminated last line
  - m3u: recognize the file suffix ".m3u8"
* decoder
  - ignore URI query string for plugin detection
  - faad: remove workaround for ancient libfaad2 ABI bug
  - ffmpeg: recognize MIME type audio/aacp
  - mad: fix negative replay gain values
* output
  - fix memory leak after filter initialization error
  - fall back to PCM if given DSD sample rate is not supported
* fix assertion failure on unsupported PCM conversion
* auto-disable plugins that require GLib when --disable-glib is used

ver 0.19.1 (2014/10/19)
* input
  - mms: fix deadlock bug
* playlist
  - extm3u: fix Extended M3U detection
  - m3u, extm3u, cue: fix truncated lines
* fix build failure on Mac OS X
* add missing file systemd/mpd.socket to tarball

ver 0.19 (2014/10/10)
* protocol
  - new commands "addtagid", "cleartagid", "listfiles", "listmounts",
    "listneighbors", "mount", "rangeid", "unmount"
  - "lsinfo" and "readcomments" allowed for remote files
  - "listneighbors" lists file servers on the local network
  - "playlistadd" supports file:///
  - "idle" with unrecognized event name fails
  - "list" on album artist falls back to the artist tag
  - "list" and "count" allow grouping
  - new "search"/"find" filter "modified-since"
  - "seek*" allows fractional position
  - close connection after syntax error
* database
  - proxy: forward "idle" events
  - proxy: forward the "update" command
  - proxy: copy "Last-Modified" from remote directories
  - simple: compress the database file using gzip
  - upnp: new plugin
  - cancel the update on shutdown
* storage
  - music_directory can point to a remote file server
  - nfs: new plugin
  - smbclient: new plugin
* playlist
  - cue: fix bogus duration of the last track
  - cue: restore CUE tracks from state file
  - soundcloud: use https instead of http
  - soundcloud: add default API key
* archive
  - read tags from songs in an archive
* input
  - alsa: new input plugin
  - curl: options "verify_peer" and "verify_host"
  - ffmpeg: update offset after seeking
  - ffmpeg: improved error messages
  - mms: non-blocking I/O
  - nfs: new input plugin
  - smbclient: new input plugin
* filter
  - volume: improved software volume dithering
* decoder:
  - vorbis, flac, opus: honor DESCRIPTION= tag in Xiph-based files as a comment to the song
  - audiofile: support scanning remote files
  - audiofile: log libaudiofile errors
  - dsdiff, dsf: report bit rate
  - dsdiff, dsf: implement seeking
  - dsf: support DSD512
  - dsf: support multi-channel files
  - dsf: fix big-endian bugs
  - dsf: fix noise at end of malformed file
  - mpg123: support ID3v2, ReplayGain and MixRamp
  - sndfile: support scanning remote files
  - sndfile: support tags "comment", "album", "track", "genre"
  - sndfile: native floating point playback
  - sndfile: optimized 16 bit playback
  - mp4v2: support playback of MP4 files.
* encoder:
  - shine: new encoder plugin
* output
  - alsa: support native DSD playback
  - alsa: rename "DSD over USB" to "DoP"
  - osx: fix hang after (un)plugging headphones
* threads:
  - the update thread runs at "idle" priority
  - the output thread runs at "real-time" priority
  - increase kernel timer slack on Linux
  - name each thread (for debugging)
* configuration
  - allow playlist directory without music directory
  - use XDG to auto-detect "music_directory" and "db_file"
* add tags "AlbumSort", "MUSICBRAINZ_RELEASETRACKID"
* disable global Latin-1 fallback for tag values
* new resampler option using libsoxr
* ARM NEON optimizations
* install systemd unit for socket activation
* Android port

ver 0.18.23 (2015/02/06)
* despotify: remove defunct plugin
* fix clock integer overflow on OS X
* fix gcc 5.0 warnings

ver 0.18.22 (2015/01/14)
* fix clang 3.6 warnings

ver 0.18.21 (2014/12/17)
* playlist
  - embcue: fix filename suffix detection
* decoder
  - ffmpeg: fix time stamp underflow

ver 0.18.20 (2014/12/08)
* decoder
  - ffmpeg: support FFmpeg 2.5
* fix build failure with musl

ver 0.18.19 (2014/11/26)
* archive
  - zzip: fix crash after seeking

ver 0.18.18 (2014/11/18)
* decoder
  - ffmpeg: support opus
* fix crash on failed filename charset conversion
* fix local socket detection from uid=0 (root)

ver 0.18.17 (2014/11/02)
* playlist
  - don't allow empty playlist name
  - m3u: recognize the file suffix ".m3u8"
* decoder
  - ignore URI query string for plugin detection
  - faad: remove workaround for ancient libfaad2 ABI bug
  - ffmpeg: recognize MIME type audio/aacp

ver 0.18.16 (2014/09/26)
* fix DSD breakage due to typo in configure.ac

ver 0.18.15 (2014/09/26)
* command
  - list: reset used size after the list has been processed
* fix MixRamp
* work around build failure on NetBSD

ver 0.18.14 (2014/09/11)
* protocol
  - fix range parser bug on certain 32 bit architectures
* decoder
  - audiofile: fix crash after seeking
  - ffmpeg: fix crash with ffmpeg/libav version 11
  - fix assertion failure after seeking

ver 0.18.13 (2014/08/31)
* protocol
  - don't change song on "seekcur" in random mode

* decoder
  - dsdiff, dsf: fix endless loop on malformed file
  - ffmpeg: support ffmpeg/libav version 11
  - gme: fix song duration
* output
  - alsa: fix endless loop at end of file in dsd_usb mode
* fix state file saver
* fix build failure on Darwin

ver 0.18.12 (2014/07/30)
* database
  - proxy: fix build failure with libmpdclient 2.2
  - proxy: fix add/search and other commands with libmpdclient < 2.9
* decoder
  - audiofile: improve responsiveness
  - audiofile: fix WAV stream playback
  - dsdiff, dsf: fix stream playback
  - dsdiff: fix metadata parser bug (uninitialized variables)
  - faad: estimate song duration for remote files
  - sndfile: improve responsiveness
* randomize next song when enabling "random" mode while not playing
* randomize next song when adding to single-song queue

ver 0.18.11 (2014/05/12)
* decoder
  - opus: fix missing song length on high-latency files
* fix race condition when using GLib event loop (non-Linux)

ver 0.18.10 (2014/04/10)
* decoder
  - ffmpeg: fix seeking bug
  - ffmpeg: handle unknown stream start time
  - gme: fix memory leak
  - sndfile: work around libsndfile bug on partial read
* don't interrupt playback when current song gets deleted

ver 0.18.9 (2014/03/02)
* protocol
  - "findadd" requires the "add" permission
* output
  - alsa: improved workaround for noise after manual song change
* decoder
  - vorbis: fix linker failure when libvorbis/libogg are static
* encoder
  - vorbis: fix another linker failure
* output
  - pipe: fix hanging child process due to blocked signals
* fix build failure due to missing signal.h include

ver 0.18.8 (2014/02/07)
* decoder
  - ffmpeg: support libav v10_alpha1
* encoder
  - vorbis: fix linker failure
* output
  - roar: documentation
* more robust Icy-Metadata parser
* fix Solaris build failure

ver 0.18.7 (2014/01/13)
* playlist
  - pls: fix crash after parser error
  - soundcloud: fix build failure with libyajl 2.0.1
* decoder
  - faad: fix memory leak
  - mpcdec: reject libmpcdec SV7 in configure script
* daemon: don't initialize supplementary groups when already running
  as the configured user

ver 0.18.6 (2013/12/24)
* input
  - cdio_paranoia: support libcdio-paranoia 0.90
* tags
  - riff: recognize upper-case "ID3" chunk name
* decoder
  - ffmpeg: use relative timestamps
* output
  - openal: fix build failure on Mac OS X
  - osx: fix build failure
* mixer
  - alsa: fix build failure with uClibc
* fix replay gain during cross-fade
* accept files without metadata

ver 0.18.5 (2013/11/23)
* configuration
  - fix crash when db_file is configured without music_directory
  - fix crash on "stats" without db_file/music_directory
* database
  - proxy: auto-reload statistics
  - proxy: provide "db_update" in "stats" response
* input
  - curl: work around stream resume bug (fixed in libcurl 7.32.0)
* decoder
  - fluidsynth: auto-detect by default
* clip 24 bit data from libsamplerate
* fix ia64, mipsel and other little-endian architectures
* fix build failures due to missing includes
* fix build failure with static libmpdclient

ver 0.18.4 (2013/11/13)
* decoder
  - dsdiff: fix byte order bug
* fix build failures due to missing includes
* libc++ compatibility

ver 0.18.3 (2013/11/08)
* fix stuck MPD after song change (0.18.2 regression)

ver 0.18.2 (2013/11/07)
* protocol:
  - "close" flushes the output buffer
* input:
  - cdio_paranoia: add setting "default_byte_order"
  - curl: fix bug with redirected streams
* playlist:
  - pls: fix reversed song order
* decoder:
  - audiofile: require libaudiofile 0.3 due to API breakage
  - dsf: enable DSD128
* enable buffering when starting playback (regression fix)
* fix build failures due to missing includes
* fix big-endian support

ver 0.18.1 (2013/11/04)
* protocol:
  - always ignore whitespace at the end of the line
* networking:
  - log UNIX domain path names instead of "localhost"
  - open listener sockets in the order they were configured
  - don't abort if IPv6 is not available
* output:
  - alsa: avoid endless loop in Raspberry Pi workaround
* filter:
  - autoconvert: fix "volume_normalization" with mp3 files
* add missing files to source tarball

ver 0.18 (2013/10/31)
* configuration:
  - allow tilde paths for socket
  - default filesystem charset is UTF-8 instead of ISO-8859-1
  - increase default buffer size to 4 MB
* protocol:
  - new command "readcomments" lists arbitrary file tags
  - new command "toggleoutput"
  - "find"/"search" with "any" does not match file name
  - "search" and "find" with base URI (keyword "base")
  - search for album artist falls back to the artist tag
  - re-add the "volume" command
* input:
  - curl: enable https
  - soup: plugin removed
* playlist:
  - lastfm: remove defunct Last.fm support
* decoder:
  - adplug: new decoder plugin using libadplug
  - dsf: don't play junk at the end of the "data" chunk
  - ffmpeg: drop support for pre-0.8 ffmpeg
  - flac: require libFLAC 1.2 or newer
  - flac: support FLAC files inside archives
  - opus: new decoder plugin for the Opus codec
  - vorbis: skip 16 bit quantisation, provide float samples
  - mikmod: add "loop" configuration parameter
  - modplug: add "loop_count" configuration parameter
  - mp4ff: obsolete plugin removed
* encoder:
  - opus: new encoder plugin for the Opus codec
  - vorbis: accept floating point input samples
* output:
  - new option "tags" may be used to disable sending tags to output
  - alsa: workaround for noise after manual song change
  - ffado: remove broken plugin
  - httpd: support HEAD requests
  - mvp: remove obsolete plugin
  - osx: disabled by default because it's unmaintained and unsupported
* improved decoder/output error reporting
* eliminate timer wakeup on idle MPD
* fix unresponsive MPD while waiting for stream
* port of the source code to C++11

ver 0.17.6 (2013/10/14)
* mixer:
  - alsa: fix busy loop when USB sound device gets unplugged
* decoder:
  - modplug: fix build with Debian package 1:0.8.8.4-4
* stored playlists:
  - fix loading playlists with references to local files
  - obey filesystem_charset for URLs

ver 0.17.5 (2013/08/04)
* protocol:
  - fix "playlistadd" with URI
  - fix "move" relative to current when there is no current song
* decoder:
  - ffmpeg: support "application/flv"
  - mikmod: adapt to libmikmod 3.2
* configure.ac:
  - detect system "ar"

ver 0.17.4 (2013/04/08)
* protocol:
  - allow to omit END in ranges (START:END)
  - don't emit IDLE_PLAYER before audio format is known
* decoder:
  - ffmpeg: support float planar audio (ffmpeg 1.1)
  - ffmpeg: fix AVFrame allocation
* player:
  - implement missing "idle" events on output errors
* clock: fix build failure

ver 0.17.3 (2013/01/06)
* output:
  - osx: fix pops during playback
  - recorder: fix I/O error check
  - shout: fix memory leak in error handler
  - recorder, shout: support Ogg packets that span more than one page
* decoder:
  - ffmpeg: ignore negative time stamps
  - ffmpeg: support planar audio
* playlist:
  - cue: fix memory leak
  - cue: fix CUE files with only one track

ver 0.17.2 (2012/09/30)
* protocol:
  - fix crash in local file check
* decoder:
  - fluidsynth: remove throttle (requires libfluidsynth 1.1)
  - fluidsynth: stop playback at end of file
  - fluidsynth: check MIDI file format while scanning
  - fluidsynth: add sample rate setting
  - wavpack: support all APEv2 tags
* output:
  - httpd: use monotonic clock, avoid hiccups after system clock adjustment
  - httpd: fix throttling bug after resuming playback
* playlist:
  - cue: map "PERFORMER" to "artist" or "album artist"
* mapper: fix non-UTF8 music directory name
* mapper: fix potential crash in file permission check
* playlist: fix use-after-free bug
* playlist: fix memory leak
* state_file: save song priorities
* player: disable cross-fading in "single" mode
* update: fix unsafe readlink() usage
* configure.ac:
  - don't auto-detect the vorbis encoder when Tremor is enabled

ver 0.17.1 (2012/07/31)
* protocol:
  - require appropriate permissions for searchadd{,pl}
* tags:
  - aiff: support the AIFC format
  - ape: check for ID3 if no usable APE tag was found
* playlist:
  - cue: support file types "MP3", "AIFF"
* output:
  - fix noisy playback with conversion and software volume

ver 0.17 (2012/06/27)
* protocol:
  - support client-to-client communication
  - "update" and "rescan" need only "CONTROL" permission
  - new command "seekcur" for simpler seeking within current song
  - new command "config" dumps location of music directory
  - add range parameter to command "load"
  - print extra "playlist" object for embedded CUE sheets
  - new commands "searchadd", "searchaddpl"
* input:
  - cdio_paranoia: new input plugin to play audio CDs
  - curl: enable CURLOPT_NETRC
  - curl: non-blocking I/O
  - soup: new input plugin based on libsoup
* tags:
  - RVA2: support separate album/track replay gain
* decoder:
  - mpg123: implement seeking
  - ffmpeg: drop support for pre-0.5 ffmpeg
  - ffmpeg: support WebM
  - oggflac: delete this obsolete plugin
  - dsdiff: new decoder plugin
* output:
  - alsa: support DSD-over-USB (dCS suggested standard)
  - httpd: support for streaming to a DLNA client
  - openal: improve buffer cancellation
  - osx: allow user to specify other audio devices
  - osx: implement 32 bit playback
  - shout: add possibility to set url
  - roar: new output plugin for RoarAudio
  - winmm: fail if wrong device specified instead of using default device
* mixer:
  - alsa: listen for external volume changes
* playlist:
  - allow references to songs outside the music directory
  - new CUE parser, without libcue
  - soundcloud: new plugin for accessing soundcloud.com
* state_file: add option "restore_paused"
* cue: show CUE track numbers
* allow port specification in "bind_to_address" settings
* support floating point samples
* systemd socket activation
* improve --version output
* WIN32: fix renaming of stored playlists with non-ASCII names


ver 0.16.8 (2012/04/04)
* fix for libsamplerate assertion failure
* decoder:
  - vorbis (and others): fix seeking at startup
  - ffmpeg: read the "year" tag
* encoder:
  - vorbis: generate end-of-stream packet before tag
  - vorbis: generate end-of-stream packet when playback ends
* output:
  - jack: check for connection failure before starting playback
  - jack: workaround for libjack1 crash bug
  - osx: fix stuttering due to buffering bug
* fix endless loop in text file reader
* update: skip symlinks in path that is to be updated


ver 0.16.7 (2012/02/04)
* input:
  - ffmpeg: support libavformat 0.7
* decoder:
  - ffmpeg: support libavformat 0.8, libavcodec 0.9
  - ffmpeg: support all MPD tags
* output:
  - httpd: fix excessive buffering
  - openal: force 16 bit playback, as 8 bit doesn't work
  - osx: remove sleep call from render callback
  - osx: clear render buffer when there's not enough data
* fix moving after current song


ver 0.16.6 (2011/12/01)
* decoder:
  - fix assertion failure when resuming streams
  - ffmpeg: work around bogus channel count
* encoder:
  - flac, null, wave: fix buffer corruption bug
  - wave: support packed 24 bit samples
* mapper: fix the bogus "not a directory" error message
* mapper: check "x" and "r" permissions on music directory
* log: print reason for failure
* event_pipe: fix WIN32 regression
* define WINVER in ./configure
* WIN32: autodetect filesystem encoding


ver 0.16.5 (2011/10/09)
* configure.ac
  - disable assertions in the non-debugging build
  - show solaris plugin result correctly
  - add option --enable-solaris-output
* pcm_format: fix 32-to-24 bit conversion (the "silence" bug)
* input:
  - rewind: reduce heap usage
* decoder:
  - ffmpeg: higher precision timestamps
  - ffmpeg: don't require key frame for seeking
  - fix CUE track seeking
* output:
  - openal: auto-fallback to mono if channel count is unsupported
* player:
  - make seeking to CUE track more reliable
  - the "seek" command works when MPD is stopped
  - restore song position from state file (bug fix)
  - fix crash that sometimes occurred when audio device fails on startup
  - fix absolute path support in playlists
* WIN32: close sockets properly
* install systemd service file if systemd is available


ver 0.16.4 (2011/09/01)
* don't abort configure when avahi is not found
* auto-detect libmad without pkg-config
* fix memory leaks
* don't resume playback when seeking to another song while paused
* apply follow_inside_symlinks to absolute symlinks
* fix playback discontinuation after seeking
* input:
  - curl: limit the receive buffer size
  - curl: implement a hard-coded timeout of 10 seconds
* decoder:
  - ffmpeg: workaround for semantic API change in recent ffmpeg versions
  - flac: validate the sample rate when scanning the tag
  - wavpack: obey all decoder commands, stop at CUE track border
* encoder:
  - vorbis: don't send end-of-stream on flush
* output:
  - alsa: fix SIGFPE when alsa announces a period size of 0
  - httpd: don't warn on client disconnect
  - osx: don't drain the buffer when closing
  - pulse: fix deadlock when resuming the stream
  - pulse: fix deadlock when the stream was suspended


ver 0.16.3 (2011/06/04)
* fix assertion failure in audio format mask parser
* fix NULL pointer dereference in playlist parser
* fix playlist files in base music directory
* database: allow directories with just playlists
* decoder:
  - ffmpeg: support libavcodec 0.7


ver 0.16.2 (2011/03/18)
* configure.ac:
  - fix bashism in tremor test
* decoder:
  - tremor: fix configure test
  - gme: detect end of song
* encoder:
  - vorbis: reset the Ogg stream after flush
* output:
  - httpd: fix uninitialized variable
  - httpd: include sys/socket.h
  - oss: AFMT_S24_PACKED is little-endian
  - oss: disable 24 bit playback on FreeBSD


ver 0.16.1 (2011/01/09)
* audio_check: fix parameter in prototype
* add void casts to suppress "result unused" warnings (clang)
* input:
  - ffado: disable by default
* decoder:
  - mad: work around build failure on Solaris
  - resolve modplug vs. libsndfile cflags/headers conflict
* output:
  - solaris: add missing parameter to open_cloexec() cal
  - osx: fix up audio format first, then apply it to device
* player_thread: discard empty chunks while cross-fading
* player_thread: fix assertion failure due to early seek
* output_thread: fix double lock


ver 0.16 (2010/12/11)
* protocol:
  - send song modification time to client
  - added "update" idle event
  - removed the deprecated "volume" command
  - added the "findadd" command
  - range support for "delete"
  - "previous" really plays the previous song
  - "addid" with negative position is deprecated
  - "load" supports remote playlists (extm3u, pls, asx, xspf, lastfm://)
  - allow changing replay gain mode on-the-fly
  - omitting the range end is possible
  - "update" checks if the path is malformed
* archive:
  - iso: renamed plugin to "iso9660"
  - zip: renamed plugin to "zzip"
* input:
  - lastfm: obsolete plugin removed
  - ffmpeg: new input plugin using libavformat's "avio" library
* tags:
  - added tags "ArtistSort", "AlbumArtistSort"
  - id3: revised "performer" tag support
  - id3: support multiple values
  - ape: MusicBrainz tags
  - ape: support multiple values
* decoders:
  - don't try a plugin twice (MIME type & suffix)
  - don't fall back to "mad" unless no plugin matches
  - ffmpeg: support multiple tags
  - ffmpeg: convert metadata to generic format
  - ffmpeg: implement the libavutil log callback
  - sndfile: new decoder plugin based on libsndfile
  - flac: moved CUE sheet support to a playlist plugin
  - flac: support streams without STREAMINFO block
  - mikmod: sample rate is configurable
  - mpg123: new decoder plugin based on libmpg123
  - sidplay: support sub-tunes
  - sidplay: implemented songlength database
  - sidplay: support seeking
  - sidplay: play monaural SID tunes in mono
  - sidplay: play mus, str, prg, x00 files
  - wavpack: activate 32 bit support
  - wavpack: allow more than 2 channels
  - mp4ff: rename plugin "mp4" to "mp4ff"
* encoders:
  - twolame: new encoder plugin based on libtwolame
  - flac: new encoder plugin based on libFLAC
  - wave: new encoder plugin for PCM WAV format
* output:
  - recorder: new output plugin for recording radio streams
  - alsa: don't recover on CANCEL
  - alsa: fill period buffer with silence before draining
  - openal: new output plugin
  - pulse: announce "media.role=music"
  - pulse: renamed context to "Music Player Daemon"
  - pulse: connect to server on MPD startup, implement pause
  - jack: require libjack 0.100
  - jack: don't disconnect during pause
  - jack: connect to server on MPD startup
  - jack: added options "client_name", "server_name"
  - jack: clear ring buffers before activating
  - jack: renamed option "ports" to "destination_ports"
  - jack: support more than two audio channels
  - httpd: bind port when output is enabled
  - httpd: added name/genre/website configuration
  - httpd: implement "pause"
  - httpd: bind_to_address support (including IPv6)
  - oss: 24 bit support via OSS4
  - win32: new output plugin for Windows Wave
  - shout, httpd: more responsive to control commands
  - wildcards allowed in audio_format configuration
  - consistently lock audio output objects
* player:
  - drain audio outputs at the end of the playlist
* mixers:
  - removed support for legacy mixer configuration
  - reimplemented software volume as mixer+filter plugin
  - per-device software/hardware mixer setting
* commands:
  - added new "status" line with more precise "elapsed time"
* update:
  - automatically update the database with Linux inotify
  - support .mpdignore files in the music directory
  - sort songs by album name first, then disc/track number
  - rescan after metadata_to_use change
* normalize: upgraded to AudioCompress 2.0
  - automatically convert to 16 bit samples
* replay gain:
  - reimplemented as a filter plugin
  - fall back to track gain if album gain is unavailable
  - optionally use hardware mixer to apply replay gain
  - added mode "auto"
  - parse replay gain from APE tags
* log unused/unknown block parameters
* removed the deprecated "error_file" option
* save state when stopped
* renamed option "--stdout" to "--stderr"
* removed options --create-db and --no-create-db
* state_file: save only if something has changed
* database: eliminated maximum line length
* log: redirect stdout/stderr to /dev/null if syslog is used
* set the close-on-exec flag on all file descriptors
* pcm_volume, pcm_mix: implemented 32 bit support
* support packed 24 bit samples
* CUE sheet support
* support for MixRamp tags
* obey $(sysconfdir) for default mpd.conf location
* build with large file support by default
* added test suite ("make check")
* require GLib 2.12
* added libwrap support
* make single mode 'sticky'


ver 0.15.17 (2011/??/??)
* encoder:
  - vorbis: reset the Ogg stream after flush
* decoders:
  - vorbis: fix tremor support


ver 0.15.16 (2011/03/13)
* output:
  - ao: initialize the ao_sample_format struct
  - jack: fix crash with mono playback
* encoders:
  - lame: explicitly configure the output sample rate
* update: log all file permission problems


ver 0.15.15 (2010/11/08)
* input:
  - rewind: fix assertion failure
* output:
  - shout: artist comes first in stream title


ver 0.15.14 (2010/11/06)
* player_thread: fix assertion failure due to wrong music pipe on seek
* output_thread: fix assertion failure due to race condition in OPEN
* input:
  - rewind: fix double free bug
* decoders:
  - mp4ff, ffmpeg: add extension ".m4b" (audio book)


ver 0.15.13 (2010/10/10)
* output_thread: fix race condition after CANCEL command
* output:
  - httpd: fix random data in stream title
  - httpd: MIME type audio/ogg for Ogg Vorbis
* input:
  - rewind: update MIME not only once
  - rewind: enable for MMS


ver 0.15.12 (2010/07/20)
* input:
  - curl: remove assertion after curl_multi_fdset()
* tags:
  - rva2: set "gain", not "peak"
* decoders:
  - wildmidi: support version 0.2.3


ver 0.15.11 (2010/06/14)
* tags:
  - ape: support album artist
* decoders:
  - mp4ff: support tags "album artist", "albumartist", "band"
  - mikmod: fix memory leak
  - vorbis: handle uri==NULL
  - ffmpeg: fix memory leak
  - ffmpeg: free AVFormatContext on error
  - ffmpeg: read more metadata
  - ffmpeg: fix libavformat 0.6 by using av_open_input_stream()
* playlist: emit IDLE_OPTIONS when resetting single mode
* listen: make get_remote_uid() work on BSD


ver 0.15.10 (2010/05/30)
* input:
  - mms: fix memory leak in error handler
  - mms: initialize the "eof" attribute
* decoders:
  - mad: properly calculate ID3 size without libid3tag


ver 0.15.9 (2010/03/21)
* decoders:
  - mad: fix crash when seeking at end of song
  - mpcdec: fix negative shift on fixed-point samples
  - mpcdec: fix replay gain formula with v8
* playlist: fix single+repeat in random mode
* player: postpone song tags during cross-fade


ver 0.15.8 (2010/01/17)
* input:
  - curl: allow rewinding with Icy-Metadata
* decoders:
  - ffmpeg, flac, vorbis: added more flac/vorbis MIME types
  - ffmpeg: enabled libavformat's file name extension detection
* dbUtils: return empty tag value only if no value was found
* decoder_thread: fix CUE track playback
* queue: don't repeat current song in consume mode


ver 0.15.7 (2009/12/27)
* archive:
  - close archive when stream is closed
  - iso, zip: fixed memory leak in destructor
* input:
  - file: don't fall back to parent directory
  - archive: fixed memory leak in error handler
* tags:
  - id3: fix ID3v1 charset conversion
* decoders:
  - eliminate jitter after seek failure
  - ffmpeg: don't try to force stereo
  - wavpack: allow fine-grained seeking
* mixer: explicitly close all mixers on shutdown
* mapper: fix memory leak when playlist_directory is not set
* mapper: apply filesystem_charset to playlists
* command: verify playlist name in the "rm" command
* database: return multiple tag values per song


ver 0.15.6 (2009/11/18)
* input:
  - lastfm: fixed variable name in GLib<2.16 code path
  - input/mms: require libmms 0.4
* archive:
  - zzip: require libzzip 0.13
* tags:
  - id3: allow 4 MB RIFF/AIFF tags
* decoders:
  - ffmpeg: convert metadata
  - ffmpeg: align the output buffer
  - oggflac: rewind stream after FLAC detection
  - flac: fixed CUE seeking range check
  - flac: fixed NULL pointer dereference in CUE code
* output_thread: check again if output is open on PAUSE
* update: delete ignored symlinks from database
* database: increased maximum line length to 32 kB
* sticker: added fallback for sqlite3_prepare_v2()


ver 0.15.5 (2009/10/18)
* input:
  - curl: don't abort if a packet has only metadata
  - curl: fixed endless loop during buffering
* tags:
  - riff, aiff: fixed "limited range" gcc warning
* decoders:
  - flac: fixed two memory leaks in the CUE tag loader
* decoder_thread: change the fallback decoder name to "mad"
* output_thread: check again if output is open on CANCEL
* update: fixed memory leak during container scan


ver 0.15.4 (2009/10/03)
* decoders:
  - vorbis: revert "faster tag scanning with ov_test_callback()"
  - faad: skip assertion failure on large ID3 tags
  - ffmpeg: use the "artist" tag if "author" is not present
* output:
  - osx: fix the OS X 10.6 build


ver 0.15.3 (2009/08/29)
* decoders:
  - vorbis: faster tag scanning with ov_test_callback()
* output:
  - fix stuttering due to uninitialized variable
* update: don't re-read unchanged container files


ver 0.15.2 (2009/08/15)
* tags:
  - ape: check the tag size (fixes integer underflow)
  - ape: added protection against large memory allocations
* decoders:
  - mad: skip ID3 frames when libid3tag is disabled
  - flac: parse all replaygain tags
  - flac: don't allocate cuesheet twice (memleak)
* output:
  - shout: fixed stuck pause bug
  - shout: minimize the unpause latency
* update: free empty path string (memleak)
* update: free temporary string in container scan (memleak)
* directory: free empty directories after removing them (memleak)


ver 0.15.1 (2009/07/15)
* decoders:
  - flac: fix assertion failure in tag_free() call
* output:
  - httpd: include sys/types.h (fixes Mac OS X)
* commands:
  - don't resume playback when stopping during pause
* database: fixed NULL pointer dereference after charset change
* log: fix double free() bug during shutdown


ver 0.15 (2009/06/23)
* input:
  - parse Icy-Metadata
  - added support for the MMS protocol
  - hide HTTP password in playlist
  - lastfm: new input plugin for last.fm radio (experimental and incomplete!)
  - curl: moved proxy settings to "input" block
* tags:
  - support the "album artist" tag
  - support MusicBrainz tags
  - parse RVA2 tags in mp3 files
  - parse ID3 tags in AIFF/RIFF/WAV files
  - ffmpeg: support new metadata API
  - ffmpeg: added support for the tags comment, genre, year
* decoders:
  - audiofile: streaming support added
  - audiofile: added 24 bit support
  - modplug: another MOD plugin, based on libmodplug
  - mikmod disabled by default, due to severe security issues in libmikmod
  - sidplay: new decoder plugin for C64 SID (using libsidplay2)
  - fluidsynth: new decoder plugin for MIDI files (using libfluidsynth,
    experimental due to shortcomings in libfluidsynth)
  - wildmidi: another decoder plugin for MIDI files (using libwildmidi)
  - flac: parse stream tags
  - mpcdec: support the new libmpcdec SV8 API
  - added configuration option to disable decoder plugins
  - flac: support embedded cuesheets
  - ffmpeg: updated list of supported formats
* audio outputs:
  - added option to disable audio outputs by default
  - wait 10 seconds before reopening after play failure
  - shout: enlarged buffer size to 32 kB
  - null: allow disabling synchronization
  - mvp: fall back to stereo
  - mvp: fall back to 16 bit audio samples
  - mvp: check for reopen errors
  - mvp: fixed default device detection
  - pipe: new audio output plugin which runs a command
  - alsa: better period_time default value for high sample rates
  - solaris: new audio output plugin for Solaris /dev/audio
  - httpd: new audio output plugin for web based streaming, similar to icecast
     but built in.
* commands:
  - "playlistinfo" and "move" supports a range now
  - added "sticker database", command "sticker", which allows clients
     to implement features like "song rating"
  - added "consume" command which removes a song after play
  - added "single" command, if activated, stops playback after current song or
     repeats the song if "repeat" is active.
* mixers:
  - rewritten mixer code to support multiple mixers
  - new pulseaudio mixer
  - alsa: new mixer_index option supports choosing between multiple
    identically-named controls on a device.
* Add audio archive extraction support:
  - bzip2
  - iso9660
  - zip
* the option "error_file" was removed, all messages are logged into
   "log_file"
* support logging to syslog
* fall back to XDG music directory if no music_directory is configured
* failure to read the state file is non-fatal
* --create-db starts the MPD daemon instead of exiting
* playlist_directory and music_directory are optional
* playlist: recalculate the queued song after random is toggled
* playlist: don't unpause on delete
* pause when all audio outputs fail to play
* daemon: ignore "user" setting if already running as that user
* listen: fix broken client IP addresses in log
* listen: bind failure on secondary address is non-fatal
* 24/32 bit audio support
* print available protocols in --version
* fill buffer after seeking
* choose the fallback resampler at runtime
* steps taken towards win32 compatibility
* require glib 2.6 or greater
* built-in documentation using doxygen and docbook


ver 0.14.2 (2009/02/13)
* configure.ac:
  - define HAVE_FFMPEG after all checks
* decoders:
  - ffmpeg: added support for the tags comment, genre, year
  - ffmpeg: don't warn of empty packet output
  - ffmpeg: check if the time stamp is valid
  - ffmpeg: fixed seek integer overflow
  - ffmpeg: enable WAV streaming
  - ffmpeg: added TTA support
  - wavpack: pass NULL if the .wvc file fails to open
  - mikmod: call MikMod_Exit() only in the finish() method
  - aac: fix stream metadata
* audio outputs:
  - jack: allocate ring buffers before connecting
  - jack: clear "shutdown" flag on reconnect
  - jack: reduced sleep time to 1ms
  - shout: fixed memory leak in the mp3 encoder
  - shout: switch to blocking mode
  - shout: use libshout's synchronization
  - shout: don't postpone metadata
  - shout: clear buffer before calling the encoder
* mapper: remove trailing slashes from music_directory
* player: set player error when output device fails
* update: recursively purge deleted directories
* update: free deleted subdirectories

ver 0.14.1 (2009/01/17)
* decoders:
  - mp4: support the writer/composer tag
  - id3: strip leading and trailing whitespace from ID3 tags
  - oggvorbis: fix tremor support
  - oggvorbis: disable seeking on remote files
* audio outputs:
  - jack: allocate default port names (fixes a crash)
* update:
  - refresh stats after update
  - save the database even if it is empty
* input_curl:
  - use select() to eliminate busy loop during connect
  - honour http_proxy_* config directives
  - fix assertion failure on "connection refused"
  - fix assertion failure with empty HTTP responses
* corrected the sample calculation in the fallback resampler
* log: automatically append newline
* fix setenv() conflict on Solaris
* configure.ac: check for pkg-config before using it
* fix minor memory leak in decoder_tag()
* fix cross-fading bug: it used to play some chunks of the new song twice
* playlist
  - fix assertion failure during playlist load
  - implement Fisher-Yates shuffle properly
  - safely search the playlist for deleted song
* use custom PRNG for volume dithering (speedup)
* detect libid3tag without pkg-config

ver 0.14 (2008/12/25)
* audio outputs:
  - wait 10 seconds before reopening a failed device
  - fifo: new plugin
  - null: new plugin
  - shout: block while trying to connect instead of failing
  - shout: new timeout parameter
  - shout: support mp3 encoding and the shoutcast protocol
  - shout: send silence during pause, so clients don't get disconnected
* decoders:
  - ffmpeg: new plugin
  - wavpack: new plugin
  - aac: stream support added
  - mod: disabled by default due to critical bugs in all libmikmod versions
* commands:
  - "addid" takes optional second argument to specify position
  - "idle" notifies the client when a notable change occurs
* Zeroconf support using Bonjour
* New zeroconf_enabled option so that Zeroconf support can be disabled
* Stop the player/decode processes when not playing to allow the CPU to sleep
* Fix a bug where closing an ALSA dmix device could cause MPD to hang
* Support for reading ReplayGain from LAME tags on MP3s
* MPD is now threaded, which greatly improves performance and stability
* memory usage reduced by merging duplicate tags in the database
* support connecting via unix domain socket
* allow authenticated local users to add any local file to the playlist
* 24 bit audio support
* optimized PCM conversions and dithering
* much code has been replaced by using GLib
* the HTTP client has been replaced with libcurl
* symbolic links in the music directory can be disabled; the default
  is to ignore symlinks pointing outside the music directory

ver 0.13.0 (2007/5/28)
* New JACK audio output
* Support for "file" as an alternative to "filename" in search, find, and list
* FLAC 1.1.3 API support
* New playlistadd command for adding to stored playlists
* New playlistclear command for clearing stored playlists
* Fix a bug where "find any" and "list <type> any" wouldn't return any results
* Make "list any" return an error instead of no results and an OK
* New gapless_mp3_playback option to disable gapless MP3 playback
* Support for seeking HTTP streams
* Zeroconf support using Avahi
* libsamplerate support for high quality audio resampling
* ID3v2 "Original Artist/Performer" tag support
* New playlistsearch command for searching the playlist (similar to "search")
* New playlistfind command for finding songs in the playlist (similar to "find")
* libmikmod 3.2.0 beta support
* New tagtypes command for retrieving a list of available tag types
* Fix a bug where no ACK was returned if loading a playlist failed
* Fix a bug where db_update in stats would be 0 after initial database creation
* New count command for getting stats on found songs (similar to "find")
* New playlistmove command for moving songs in stored playlists
* New playlistdelete command for deleting songs from stored playlists
* New rename command for renaming stored playlists
* Increased default buffer_before_play from 0% to 10% to prevent skipping
* Lots of bug fixes, cleaned up code, and performance improvements

ver 0.12.2 (2007/3/20)
* Fix a bug where clients could cause MPD to segfault

ver 0.12.1 (2006/10/10)
* Fix segfault when scanning an MP3 that has a Xing tag with 0 frames
* Fix segfault when there's no audio output specified and one can't be detected
* Fix handling of escaping in quotes
* Allow a quality of -1 to be specified for shout outputs
* A few minor cleanups

ver 0.12.0 (2006/9/22)
* New audio output code which supports:
  * A plugin-like architecture
  * Non-libao ("native") outputs:
    * ALSA
    * OSS
    * OS X
    * Media MVP
    * PulseAudio
    * Shout (Icecast or Shoutcast)
  * Playing through multiple outputs at once
  * Enabling/disabling outputs while MPD is running
  * Saving output state (enabled/disabled) to the state_file
* OggFLAC support
* Musepack support
* Gapless MP3 playback
* MP3 ReplayGain support (using ID3v2 tags only)
* Support for MP2 files if MP3 support is enabled
* Composer, Performer, Comment, and Disc metadata support
* New outputs command for listing available audio outputs
* New enableoutput and disableoutput commands for enabling/disabling outputs
* New plchangesposid command for a stripped down version of plchanges
* New addid command for adding to the playlist and returning a song ID
* New commands and notcommands commands for checking available commands
* Can now specify any supported metadata type or "any" in search, find, and list
* New volume_normalization parameter for enabling Audio Compress normalization
* New metadata_to_use parameter for choosing supported metadata types
* New pid_file parameter for saving the MPD process ID to the specified file
* The db_file parameter is now required
* The port parameter is now optional (defaults to 6600)
* Can specify bind_to_address multiple times
* New --kill argument for killing MPD if pid_file is specified
* Removed --update-db argument (use the update function in your client instead)
* New mpdconf.example
* New mpd.conf man page 
* Removed bundled libmad and libid3tag
* Lots of bug fixes, cleaned up code, and performance improvements

ver 0.11.5 (2004/11/1)
1) New id3v1_encoding config option to configure the id3v1 tag encoding (patch
from dottedmag)
2) Strip '\r' from m3u playlists (thank you windows)
3) Use random() instead of rand() for playlist randomizing
4) Fix a bug trying skipping some commented lines in m3u playlist files
5) Fix a bug when fetching metadata from streams that may cause certain
weirdnesses
6) Fix a bug where replaygain preamp was used on files w/o replaygain tags
7) Fix a busy loop when trying to prebuffer a nonexistant or missing stream
8) Fix a bug in forgetting to remove leading ' ' in content-type for http
streams
9) Check for ice-name in http headers
10) Be sure the strip all '\n' chars in tags
11) Set $HOME env variable when setuid'ing, this should fix the /root/.mcop
errors triggered by arts/libao

ver 0.11.4 (2004/7/26)
1) Fixed a segfault when decoding mp3's with corrupt id3v2 tags
2) Fixed a memory leak when encountering id3v2 tags in mp3 decoder

ver 0.11.3 (2004/7/21)
1) Add support for http authentication for streams
2) Added replaygain pre-amp support
3) Better error handling for fread() in inputStream_file
4) Fixed a bug so that when a freeAllInterfaces is called, it sets
max_interface_connections to 0.  This prevents potential segfaults and other
nastiness for forked processes, like the player and update-er (do to
interfacePrintWithFD()).
5) Allow blockingWrite() to handle errors more gracefully (for example, if the
disc is full, and thus the write() fails or can't be completed, we just skip
this write() and continue, instead of getting stuck in an infinite loop until
the write() becomes successful)
6) Updated mpdconf.example from sbh/avuton
7) If "user" is specified, then convert ~ in paths to the user's home path
specified by "user" config paramter (not the actual current user running mpd).

ver 0.11.2 (2004/7/5) 
1) Work around in computing total time for mp3's whose first valid mpeg frame is
not layer III
2) Fix mp3 and mp4 decoders when seeking past the end of the file
3) Fix replaygain for flac and vorbis
4) Fix memory leaks in flac decoder (from normalperson)
5) Fix Several other bugs in playlist.c and directory.c (from normalperson)

ver 0.11.1 (2004/6/24)
1) Fix a bug that caused "popping" at the beginning of mp3's
2) Fix playlistid command
3) Fix move commands so they don't mess up the song id's
4) Added support for HTTP Proxy
5) Detect and skip recursive links in the music directory
6) Fix addPathToDB() so updating on a specific path doesn't exist correctly adds
the parent directories to the DB

ver 0.11.0 (2004/6/18)
1) Support for playing mp3 and Ogg Vorbis streams
2) Non-blocking Update
3) Replaygain support for Ogg Vorbis and FLAC (by Eric Moore aka AliasMrJones)
4) audio_output_format option that allows for all audio output to be converted
to a format compatible with any sound card
5) Own routines for to always support UTF-8 <-> ISO-8859-1 conversion
6) Added "Id" and "Pos" metadata for songs in playlist
7) Added commands: plchanges, currentsong, playid, seekid, playlistid, moveid,
swapid, deleteid
8) UTF-8 validation of all tags
9) Update specific files/directories (for fast, incremental updating)
10) Added ACK error codes
11) Mod file support
12) Added command_list_ok_begin
13) Play after stop resumes from last position in the playlist
14) Play while pause resumes playback
15) Better signal handling by mackstann
16) Cleanup decoder interface (now called InputPlugins)
17) --create-db no long starts the daemon
18) --no-daemon outputs to log files
19) --stdout sends output to stdout/stderr
20) Default port is now 6600
21) Lots of other cleanups and Bugfixes

ver 0.10.4 (2004/5/26)
1) Fix configure problems on OpenBSD with langinfo and iconv
2) Fix an infinte loop when writing to an interface and it has expired
3) Fix a segfault in decoding flac's
4) Ingore CRC stuff in mp3's since some encoders did not compute the CRC
correctly
5) Fix a segfault in processing faulty mp4 metadata

ver 0.10.3 (2004/4/2)
1) Fix a segfault when a blanck line is sent from a client
2) Fix for loading playlists on platforms where char is unsigned
3) When pausing, release audio device after we say pause is successful (this
makes pause appear to not lag)
4) When returning errors for unknown types by player, be sure to copy the
filename
5) add --disable-alsa for disabling alsa mixer support
6) Use select() for a portable usleep()
7) For alsa mixer, default to "Master' element, not first element

ver 0.10.2 (2004/3/25)
1) Add suport for AAC
2) Substitute '\n' with ' ' in tag info
3) Remove empty directories from db
4) Resume from current position in song when using state file
5) Pause now closes the music device, and reopens it on resuming
6) Fix unnecessary big endian byte swapping
7) If locale is "C" or "POSIX", then use ISO-8859-1 as the fs charset
8) Fix a bug where alsa mixer wasn't detecting volume changes
9) For alsa and software mixer, show volume to be the same as it was set (even
if its not the exact volume)
10) Report bitrate for wave files
11) Compute song length of CBR mp3's more accurately

ver 0.10.1 (2004/3/7)
1) Check to see if we need to add "-lm" when linking mpd
2) Fix issues with skipping bad frames in an mp3 (this way we get the correct
samplerate and such)
3) Fix crossfading bug with ogg's
4) Updated libmad and libid3tag included w/ source to 0.15.1b

ver 0.10.0 (2004/3/3)
1) Use UTF-8 for all client communications
2) Crossfading support
3) Password Authentication (all in plaintext)
4) Software mixer
5) Buffer Size is configurable
6) Reduced Memory consumption (use directory tree for search and find)
7) Bitrate support for Flac
8) setvol command (deprecates volume command)
9) add command takes directories
10) Path's in config file now work with ~
11) Add samplerate,bits, and channels to status
12) Reenable playTime in stats display
13) Fix a segfault when doing: add ""
14) Fix a segfault with flac vorbis comments simply being "="
15) Fix a segfault/bug in queueNextSong with repeat+random
16) Fix a bug, where one process may segfault, and cause more processes to spawn
w/o killing ones that lost their parent.
17) Fix a bug when the OSS device was unable to fetch the current volume,
it would close the device (when it maybe previously closed by the exact same
code)
18) command.c cleanup by mackstann
19) directory.c and command.c cleanup by tw-nym

ver 0.9.4 (2004/1/21)
1) Fix a bug where updated tag info wasn't being detected
2) Set the default audio write size to 1024 bytes (should decrease cpu load a
bit on some machines).
3) Make audio write size configurable via "audio_write_size" config option
4) Tweak output buffer size for connections by detecting the kernel output
buffer size.

ver 0.9.3 (2003/10/31)
1) Store total time/length of songs in db and display in *info commands
2) Display instantaneous bitrate in status command
3) Add Wave Support using libaudiofile (Patch from normalperson)
4) Command code cleanup (Patch from tw-nym)
5) Optimize listing of playlists (10-100x faster)
6) Optimize interface output (write in 4kB chunks instead of on every '\n')
7) Fix bug that prevented rm command from working
8) Fix bug where deleting current song skips the next song
9) Use iconv to convert vorbis comments from UTF-8 to Latin1

ver 0.9.2 (2003/10/6)
1) Fix FreeBSD Compilation Problems
2) Fix bug in move command
3) Add mixer_control options to configure which mixer control/device mpd
controls
4) Randomize on play -1
5) Fix a bug in toggling repeat off and at the end of the playlist

ver 0.9.1 (2003/9/30)
1) Fix a statement in the middle of declarations in listen.c, causes error for
gcc 2.7

ver 0.9.0 (2003/9/30)
1) Random play mode
2) Alsa Mixer Support
3) Save and Restore "state"
4) Default config file locations (.mpdconf and /etc/mpd.conf)
5) Make db file locations configurable
6) Move songs around in the playlist
7) Gapless playback
8) Use Xing tags for mp3's
9) Remove stop_on_error
10) Seeking support
11) Playlists can be loaded and deleted from subdirectories
12) Complete rewrite of player layer (fork()'s only once, opens and closes
audio device as needed).
13) Eliminate use and dependence of SIGIO
14) IPv6 support
15) Solaris compilations fixes
16) Support for different log levels
17) Timestamps for log entries
18) "user" config parameter for setuid (patch from Nagilum)
19) Other misc features and bug fixes

ver 0.8.7 (2003/9/3)
1) Fix a memory leak.  When closing a interface, was called close() on the fd
instead of calling fclose() on the fp that was opened with fdopen().

ver 0.8.6 (2003/8/25)
1) Fix a memory leak when a buffered existed, and a connection was unexpectedly
closed, and i wasn't free'ing the buffer apropriatly.

ver 0.8.5 (2003/8/17)
1) Fix a bug where an extra end of line is returned when attempting to play a
non existing file.  This causes parsing errors for clients.

ver 0.8.4 (2003/8/13)
1) Fix a bug where garbage is returned with errors in "list" command

ver 0.8.3 (2003/8/12) 
1) Fix a compilation error on older linux systems
2) Fix a bug in searching by title
3) Add "list" command
4) Add config options for specifying libao driver/plugin and options
5) Add config option to specify which address to bind to
6) Add support for loading and saving absolute pathnames in saved playlists
7) Playlist no longer creates duplicate entries for song data (more me
efficient)
8) Songs deleted from the db are now removed for the playlist as well

ver 0.8.2 (2003/7/22)
1) Increased the connection que for listen() from 0 to 5
2) Cleanup configure makefiles so that mpd uses MPD_LIBS and MPD_CFLAGS
rather than LIBS and CFLAGS
3) Put a cap on the number of commands per command list
4) Put a cap on the maximum number of buffered output lines
5) Get rid of TIME_WAIT/EADDRINUSE socket problem
6) Use asynchronious IO (i.e. trigger SIGIO instead so we can sleep in
select() calls longer)

ver 0.8.1 (2003/7/11)
1) FreeBSD fixes
2) Fix for rare segfault when updating
3) Fix bug where client was being hungup on when done playing current song
4) Fix bug when playing flac's where it incorrectly reports an error
5) Make stop playlist on error configurable
6) Configure checks for installed libmad and libid3tag and uses those if found
7) Use buffer->finished in *_decode's instead of depending on catching signals

ver 0.8.0 (2003/7/6)
1) Flac support
2) Make playlist max length configurable
3) New backward compatible status (backward compatible for 0.8.0 on)
4) listall command now can take a directory as an argument
5) Buffer rewritten to use shared memory instead of sockets
6) Playlist adding done using db
7) Add sort to list, and use binary search for finding
8) New "stats" command
9) Command list (for faster adding of large batches of files)
10) Add buffered chunks before play
11) Useful error reporting to clients (part of status command)
12) Use libid3tag for reading id3 tags (more stable)
13) Non-blocking output to clients
14) Fix bug when removing items from directory
15) Fix bug when playing mono mp3's
16) Fix bug when attempting to delete files when using samba
17) Lots of other bug fixes I can't remember

ver 0.7.0 (2003/6/20)
1) use mad instead of mpg123 for mp3 decoding
2) volume support
3) repeate playlist support
4) use autoconf/automake (i.e. "configure")
5) configurable max connections

ver 0.6.2 (2003/6/11)
1) Buffer support for ogg
2) new config file options: "connection_timeout" and "mpg123_ignore_junk"
3) new commands: "next", "previous", and "listall"
Thanks to Niklas Hofer for "next" and "previous" patches!
4) Search by filename
5) bug fix for pause when playing mp3's

ver 0.6.1 (2003/5/29)
1) Add conf file support
2) Fix a bug when doing mp3stop (do wait3(NULL,WNOHANG|WUNTRACED,NULL))
3) Fix a bug when fork'ing, fflush file buffers before forking so the
child doesn't print the same stuff in the buffer.

ver 0.6.0 (2003/5/25)
1) Add ogg vorbis support
2) Fix two bugs relating to tables, one for search by title, and one where we
freed the tables before directories, causing a segfault
3) The info command has been removed.

ver 0.5.0-0.5.2
Initial release(s).  Support for MP3 via mpg123<|MERGE_RESOLUTION|>--- conflicted
+++ resolved
@@ -1,4 +1,3 @@
-<<<<<<< HEAD
 ver 0.24 (not yet released)
 * protocol
   - "playlistfind"/"playlistsearch" have "sort" and "window" parameters
@@ -11,9 +10,8 @@
   - add option "mixramp_analyzer" to scan MixRamp tags on-the-fly
 * tags
   - new tag "Mood"
-=======
+
 ver 0.23.8 (not yet released)
->>>>>>> a009e95a
 
 ver 0.23.7 (2022/05/09)
 * database
