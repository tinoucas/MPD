<<<<<<< HEAD
ver 0.18 (2012/??/??)
* decoder:
  - adplug: new decoder plugin using libadplug
  - flac: require libFLAC 1.2 or newer
  - flac: support FLAC files inside archives
  - opus: new decoder plugin for the Opus codec
  - vorbis: skip 16 bit quantisation, provide float samples
* encoder:
  - opus: new encoder plugin for the Opus codec
  - vorbis: accept floating point input samples
* output:
  - new option "tags" may be used to disable sending tags to output
* improved decoder/output error reporting

ver 0.17.3 (2012/??/??)
=======
ver 0.17.3 (2013/01/06)
>>>>>>> ffb3a9f5
* output:
  - osx: fix pops during playback
  - recorder: fix I/O error check
  - shout: fix memory leak in error handler
  - recorder, shout: support Ogg packets that span more than one page
* decoder:
  - ffmpeg: ignore negative time stamps
  - ffmpeg: support planar audio
* playlist:
  - cue: fix memory leak
  - cue: fix CUE files with only one track

ver 0.17.2 (2012/09/30)
* protocol:
  - fix crash in local file check
* decoder:
  - fluidsynth: remove throttle (requires libfluidsynth 1.1)
  - fluidsynth: stop playback at end of file
  - fluidsynth: check MIDI file format while scanning
  - fluidsynth: add sample rate setting
  - wavpack: support all APEv2 tags
* output:
  - httpd: use monotonic clock, avoid hiccups after system clock adjustment
  - httpd: fix throttling bug after resuming playback
* playlist:
  - cue: map "PERFORMER" to "artist" or "album artist"
* mapper: fix non-UTF8 music directory name
* mapper: fix potential crash in file permission check
* playlist: fix use-after-free bug
* playlist: fix memory leak
* state_file: save song priorities
* player: disable cross-fading in "single" mode
* update: fix unsafe readlink() usage
* configure.ac:
  - don't auto-detect the vorbis encoder when Tremor is enabled

ver 0.17.1 (2012/07/31)
* protocol:
  - require appropriate permissions for searchadd{,pl}
* tags:
  - aiff: support the AIFC format
  - ape: check for ID3 if no usable APE tag was found
* playlist:
  - cue: support file types "MP3", "AIFF"
* output:
  - fix noisy playback with conversion and software volume

ver 0.17 (2012/06/27)
* protocol:
  - support client-to-client communication
  - "update" and "rescan" need only "CONTROL" permission
  - new command "seekcur" for simpler seeking within current song
  - new command "config" dumps location of music directory
  - add range parameter to command "load"
  - print extra "playlist" object for embedded CUE sheets
  - new commands "searchadd", "searchaddpl"
* input:
  - cdio_paranoia: new input plugin to play audio CDs
  - curl: enable CURLOPT_NETRC
  - curl: non-blocking I/O
  - soup: new input plugin based on libsoup
* tags:
  - RVA2: support separate album/track replay gain
* decoder:
  - mpg123: implement seeking
  - ffmpeg: drop support for pre-0.5 ffmpeg
  - ffmpeg: support WebM
  - oggflac: delete this obsolete plugin
  - dsdiff: new decoder plugin
* output:
  - alsa: support DSD-over-USB (dCS suggested standard)
  - httpd: support for streaming to a DLNA client
  - openal: improve buffer cancellation
  - osx: allow user to specify other audio devices
  - osx: implement 32 bit playback
  - shout: add possibility to set url
  - roar: new output plugin for RoarAudio
  - winmm: fail if wrong device specified instead of using default device
* mixer:
  - alsa: listen for external volume changes
* playlist:
  - allow references to songs outside the music directory
  - new CUE parser, without libcue
  - soundcloud: new plugin for accessing soundcloud.com
* state_file: add option "restore_paused"
* cue: show CUE track numbers
* allow port specification in "bind_to_address" settings
* support floating point samples
* systemd socket activation
* improve --version output
* WIN32: fix renaming of stored playlists with non-ASCII names


ver 0.16.8 (2012/04/04)
* fix for libsamplerate assertion failure
* decoder:
  - vorbis (and others): fix seeking at startup
  - ffmpeg: read the "year" tag
* encoder:
  - vorbis: generate end-of-stream packet before tag
  - vorbis: generate end-of-stream packet when playback ends
* output:
  - jack: check for connection failure before starting playback
  - jack: workaround for libjack1 crash bug
  - osx: fix stuttering due to buffering bug
* fix endless loop in text file reader
* update: skip symlinks in path that is to be updated


ver 0.16.7 (2012/02/04)
* input:
  - ffmpeg: support libavformat 0.7
* decoder:
  - ffmpeg: support libavformat 0.8, libavcodec 0.9
  - ffmpeg: support all MPD tags
* output:
  - httpd: fix excessive buffering
  - openal: force 16 bit playback, as 8 bit doesn't work
  - osx: remove sleep call from render callback
  - osx: clear render buffer when there's not enough data
* fix moving after current song


ver 0.16.6 (2011/12/01)
* decoder:
  - fix assertion failure when resuming streams
  - ffmpeg: work around bogus channel count
* encoder:
  - flac, null, wave: fix buffer corruption bug
  - wave: support packed 24 bit samples
* mapper: fix the bogus "not a directory" error message
* mapper: check "x" and "r" permissions on music directory
* log: print reason for failure
* event_pipe: fix WIN32 regression
* define WINVER in ./configure
* WIN32: autodetect filesystem encoding


ver 0.16.5 (2011/10/09)
* configure.ac
  - disable assertions in the non-debugging build
  - show solaris plugin result correctly
  - add option --enable-solaris-output
* pcm_format: fix 32-to-24 bit conversion (the "silence" bug)
* input:
  - rewind: reduce heap usage
* decoder:
  - ffmpeg: higher precision timestamps
  - ffmpeg: don't require key frame for seeking
  - fix CUE track seeking
* output:
  - openal: auto-fallback to mono if channel count is unsupported
* player:
  - make seeking to CUE track more reliable
  - the "seek" command works when MPD is stopped
  - restore song position from state file (bug fix)
  - fix crash that sometimes occurred when audio device fails on startup
  - fix absolute path support in playlists
* WIN32: close sockets properly
* install systemd service file if systemd is available


ver 0.16.4 (2011/09/01)
* don't abort configure when avahi is not found
* auto-detect libmad without pkg-config
* fix memory leaks
* don't resume playback when seeking to another song while paused
* apply follow_inside_symlinks to absolute symlinks
* fix playback discontinuation after seeking
* input:
  - curl: limit the receive buffer size
  - curl: implement a hard-coded timeout of 10 seconds
* decoder:
  - ffmpeg: workaround for semantic API change in recent ffmpeg versions
  - flac: validate the sample rate when scanning the tag
  - wavpack: obey all decoder commands, stop at CUE track border
* encoder:
  - vorbis: don't send end-of-stream on flush
* output:
  - alsa: fix SIGFPE when alsa announces a period size of 0
  - httpd: don't warn on client disconnect
  - osx: don't drain the buffer when closing
  - pulse: fix deadlock when resuming the stream
  - pulse: fix deadlock when the stream was suspended


ver 0.16.3 (2011/06/04)
* fix assertion failure in audio format mask parser
* fix NULL pointer dereference in playlist parser
* fix playlist files in base music directory
* database: allow directories with just playlists
* decoder:
  - ffmpeg: support libavcodec 0.7


ver 0.16.2 (2011/03/18)
* configure.ac:
  - fix bashism in tremor test
* decoder:
  - tremor: fix configure test
  - gme: detect end of song
* encoder:
  - vorbis: reset the Ogg stream after flush
* output:
  - httpd: fix uninitialized variable
  - httpd: include sys/socket.h
  - oss: AFMT_S24_PACKED is little-endian
  - oss: disable 24 bit playback on FreeBSD


ver 0.16.1 (2011/01/09)
* audio_check: fix parameter in prototype
* add void casts to suppress "result unused" warnings (clang)
* input:
  - ffado: disable by default
* decoder:
  - mad: work around build failure on Solaris
  - resolve modplug vs. libsndfile cflags/headers conflict
* output:
  - solaris: add missing parameter to open_cloexec() cal
  - osx: fix up audio format first, then apply it to device
* player_thread: discard empty chunks while cross-fading
* player_thread: fix assertion failure due to early seek
* output_thread: fix double lock


ver 0.16 (2010/12/11)
* protocol:
  - send song modification time to client
  - added "update" idle event
  - removed the deprecated "volume" command
  - added the "findadd" command
  - range support for "delete"
  - "previous" really plays the previous song
  - "addid" with negative position is deprecated
  - "load" supports remote playlists (extm3u, pls, asx, xspf, lastfm://)
  - allow changing replay gain mode on-the-fly
  - omitting the range end is possible
  - "update" checks if the path is malformed
* archive:
  - iso: renamed plugin to "iso9660"
  - zip: renamed plugin to "zzip"
* input:
  - lastfm: obsolete plugin removed
  - ffmpeg: new input plugin using libavformat's "avio" library
* tags:
  - added tags "ArtistSort", "AlbumArtistSort"
  - id3: revised "performer" tag support
  - id3: support multiple values
  - ape: MusicBrainz tags
  - ape: support multiple values
* decoders:
  - don't try a plugin twice (MIME type & suffix)
  - don't fall back to "mad" unless no plugin matches
  - ffmpeg: support multiple tags
  - ffmpeg: convert metadata to generic format
  - ffmpeg: implement the libavutil log callback
  - sndfile: new decoder plugin based on libsndfile
  - flac: moved CUE sheet support to a playlist plugin
  - flac: support streams without STREAMINFO block
  - mikmod: sample rate is configurable
  - mpg123: new decoder plugin based on libmpg123
  - sidplay: support sub-tunes
  - sidplay: implemented songlength database
  - sidplay: support seeking
  - sidplay: play monaural SID tunes in mono
  - sidplay: play mus, str, prg, x00 files
  - wavpack: activate 32 bit support
  - wavpack: allow more than 2 channels
  - mp4ff: rename plugin "mp4" to "mp4ff"
* encoders:
  - twolame: new encoder plugin based on libtwolame
  - flac: new encoder plugin based on libFLAC
  - wave: new encoder plugin for PCM WAV format
* output:
  - recorder: new output plugin for recording radio streams
  - alsa: don't recover on CANCEL
  - alsa: fill period buffer with silence before draining
  - openal: new output plugin
  - pulse: announce "media.role=music"
  - pulse: renamed context to "Music Player Daemon"
  - pulse: connect to server on MPD startup, implement pause
  - jack: require libjack 0.100
  - jack: don't disconnect during pause
  - jack: connect to server on MPD startup
  - jack: added options "client_name", "server_name"
  - jack: clear ring buffers before activating
  - jack: renamed option "ports" to "destination_ports"
  - jack: support more than two audio channels
  - httpd: bind port when output is enabled
  - httpd: added name/genre/website configuration
  - httpd: implement "pause"
  - httpd: bind_to_address support (including IPv6)
  - oss: 24 bit support via OSS4
  - win32: new output plugin for Windows Wave
  - shout, httpd: more responsive to control commands
  - wildcards allowed in audio_format configuration
  - consistently lock audio output objects
* player:
  - drain audio outputs at the end of the playlist
* mixers:
  - removed support for legacy mixer configuration
  - reimplemented software volume as mixer+filter plugin
  - per-device software/hardware mixer setting
* commands:
  - added new "status" line with more precise "elapsed time"
* update:
  - automatically update the database with Linux inotify
  - support .mpdignore files in the music directory
  - sort songs by album name first, then disc/track number
  - rescan after metadata_to_use change
* normalize: upgraded to AudioCompress 2.0
  - automatically convert to 16 bit samples
* replay gain:
  - reimplemented as a filter plugin
  - fall back to track gain if album gain is unavailable
  - optionally use hardware mixer to apply replay gain
  - added mode "auto"
  - parse replay gain from APE tags
* log unused/unknown block parameters
* removed the deprecated "error_file" option
* save state when stopped
* renamed option "--stdout" to "--stderr"
* removed options --create-db and --no-create-db
* state_file: save only if something has changed
* database: eliminated maximum line length
* log: redirect stdout/stderr to /dev/null if syslog is used
* set the close-on-exec flag on all file descriptors
* pcm_volume, pcm_mix: implemented 32 bit support
* support packed 24 bit samples
* CUE sheet support
* support for MixRamp tags
* obey $(sysconfdir) for default mpd.conf location
* build with large file support by default
* added test suite ("make check")
* require GLib 2.12
* added libwrap support
* make single mode 'sticky'


ver 0.15.17 (2011/??/??)
* encoder:
  - vorbis: reset the Ogg stream after flush
* decoders:
  - vorbis: fix tremor support


ver 0.15.16 (2011/03/13)
* output:
  - ao: initialize the ao_sample_format struct
  - jack: fix crash with mono playback
* encoders:
  - lame: explicitly configure the output sample rate
* update: log all file permission problems


ver 0.15.15 (2010/11/08)
* input:
  - rewind: fix assertion failure
* output:
  - shout: artist comes first in stream title


ver 0.15.14 (2010/11/06)
* player_thread: fix assertion failure due to wrong music pipe on seek
* output_thread: fix assertion failure due to race condition in OPEN
* input:
  - rewind: fix double free bug
* decoders:
  - mp4ff, ffmpeg: add extension ".m4b" (audio book)


ver 0.15.13 (2010/10/10)
* output_thread: fix race condition after CANCEL command
* output:
  - httpd: fix random data in stream title
  - httpd: MIME type audio/ogg for Ogg Vorbis
* input:
  - rewind: update MIME not only once
  - rewind: enable for MMS


ver 0.15.12 (2010/07/20)
* input:
  - curl: remove assertion after curl_multi_fdset()
* tags:
  - rva2: set "gain", not "peak"
* decoders:
  - wildmidi: support version 0.2.3


ver 0.15.11 (2010/06/14)
* tags:
  - ape: support album artist
* decoders:
  - mp4ff: support tags "album artist", "albumartist", "band"
  - mikmod: fix memory leak
  - vorbis: handle uri==NULL
  - ffmpeg: fix memory leak
  - ffmpeg: free AVFormatContext on error
  - ffmpeg: read more metadata
  - ffmpeg: fix libavformat 0.6 by using av_open_input_stream()
* playlist: emit IDLE_OPTIONS when resetting single mode
* listen: make get_remote_uid() work on BSD


ver 0.15.10 (2010/05/30)
* input:
  - mms: fix memory leak in error handler
  - mms: initialize the "eof" attribute
* decoders:
  - mad: properly calculate ID3 size without libid3tag


ver 0.15.9 (2010/03/21)
* decoders:
  - mad: fix crash when seeking at end of song
  - mpcdec: fix negative shift on fixed-point samples
  - mpcdec: fix replay gain formula with v8
* playlist: fix single+repeat in random mode
* player: postpone song tags during cross-fade


ver 0.15.8 (2010/01/17)
* input:
  - curl: allow rewinding with Icy-Metadata
* decoders:
  - ffmpeg, flac, vorbis: added more flac/vorbis MIME types
  - ffmpeg: enabled libavformat's file name extension detection
* dbUtils: return empty tag value only if no value was found
* decoder_thread: fix CUE track playback
* queue: don't repeat current song in consume mode


ver 0.15.7 (2009/12/27)
* archive:
  - close archive when stream is closed
  - iso, zip: fixed memory leak in destructor
* input:
  - file: don't fall back to parent directory
  - archive: fixed memory leak in error handler
* tags:
  - id3: fix ID3v1 charset conversion
* decoders:
  - eliminate jitter after seek failure
  - ffmpeg: don't try to force stereo
  - wavpack: allow fine-grained seeking
* mixer: explicitly close all mixers on shutdown
* mapper: fix memory leak when playlist_directory is not set
* mapper: apply filesystem_charset to playlists
* command: verify playlist name in the "rm" command
* database: return multiple tag values per song


ver 0.15.6 (2009/11/18)
* input:
  - lastfm: fixed variable name in GLib<2.16 code path
  - input/mms: require libmms 0.4
* archive:
  - zzip: require libzzip 0.13
* tags:
  - id3: allow 4 MB RIFF/AIFF tags
* decoders:
  - ffmpeg: convert metadata
  - ffmpeg: align the output buffer
  - oggflac: rewind stream after FLAC detection
  - flac: fixed CUE seeking range check
  - flac: fixed NULL pointer dereference in CUE code
* output_thread: check again if output is open on PAUSE
* update: delete ignored symlinks from database
* database: increased maximum line length to 32 kB
* sticker: added fallback for sqlite3_prepare_v2()


ver 0.15.5 (2009/10/18)
* input:
  - curl: don't abort if a packet has only metadata
  - curl: fixed endless loop during buffering
* tags:
  - riff, aiff: fixed "limited range" gcc warning
* decoders:
  - flac: fixed two memory leaks in the CUE tag loader
* decoder_thread: change the fallback decoder name to "mad"
* output_thread: check again if output is open on CANCEL
* update: fixed memory leak during container scan


ver 0.15.4 (2009/10/03)
* decoders:
  - vorbis: revert "faster tag scanning with ov_test_callback()"
  - faad: skip assertion failure on large ID3 tags
  - ffmpeg: use the "artist" tag if "author" is not present
* output:
  - osx: fix the OS X 10.6 build


ver 0.15.3 (2009/08/29)
* decoders:
  - vorbis: faster tag scanning with ov_test_callback()
* output:
  - fix stuttering due to uninitialized variable
* update: don't re-read unchanged container files


ver 0.15.2 (2009/08/15)
* tags:
  - ape: check the tag size (fixes integer underflow)
  - ape: added protection against large memory allocations
* decoders:
  - mad: skip ID3 frames when libid3tag is disabled
  - flac: parse all replaygain tags
  - flac: don't allocate cuesheet twice (memleak)
* output:
  - shout: fixed stuck pause bug
  - shout: minimize the unpause latency
* update: free empty path string (memleak)
* update: free temporary string in container scan (memleak)
* directory: free empty directories after removing them (memleak)


ver 0.15.1 (2009/07/15)
* decoders:
  - flac: fix assertion failure in tag_free() call
* output:
  - httpd: include sys/types.h (fixes Mac OS X)
* commands:
  - don't resume playback when stopping during pause
* database: fixed NULL pointer dereference after charset change
* log: fix double free() bug during shutdown


ver 0.15 (2009/06/23)
* input:
  - parse Icy-Metadata
  - added support for the MMS protocol
  - hide HTTP password in playlist
  - lastfm: new input plugin for last.fm radio (experimental and incomplete!)
  - curl: moved proxy settings to "input" block
* tags:
  - support the "album artist" tag
  - support MusicBrainz tags
  - parse RVA2 tags in mp3 files
  - parse ID3 tags in AIFF/RIFF/WAV files
  - ffmpeg: support new metadata API
  - ffmpeg: added support for the tags comment, genre, year
* decoders:
  - audiofile: streaming support added
  - audiofile: added 24 bit support
  - modplug: another MOD plugin, based on libmodplug
  - mikmod disabled by default, due to severe security issues in libmikmod
  - sidplay: new decoder plugin for C64 SID (using libsidplay2)
  - fluidsynth: new decoder plugin for MIDI files (using libfluidsynth,
    experimental due to shortcomings in libfluidsynth)
  - wildmidi: another decoder plugin for MIDI files (using libwildmidi)
  - flac: parse stream tags
  - mpcdec: support the new libmpcdec SV8 API
  - added configuration option to disable decoder plugins
  - flac: support embedded cuesheets
  - ffmpeg: updated list of supported formats
* audio outputs:
  - added option to disable audio outputs by default
  - wait 10 seconds before reopening after play failure
  - shout: enlarged buffer size to 32 kB
  - null: allow disabling synchronization
  - mvp: fall back to stereo
  - mvp: fall back to 16 bit audio samples
  - mvp: check for reopen errors
  - mvp: fixed default device detection
  - pipe: new audio output plugin which runs a command
  - alsa: better period_time default value for high sample rates
  - solaris: new audio output plugin for Solaris /dev/audio
  - httpd: new audio output plugin for web based streaming, similar to icecast
     but built in.
* commands:
  - "playlistinfo" and "move" supports a range now
  - added "sticker database", command "sticker", which allows clients
     to implement features like "song rating"
  - added "consume" command which removes a song after play
  - added "single" command, if activated, stops playback after current song or
     repeats the song if "repeat" is active.
* mixers:
  - rewritten mixer code to support multiple mixers
  - new pulseaudio mixer
  - alsa: new mixer_index option supports choosing between multiple
    identically-named controls on a device.
* Add audio archive extraction support:
  - bzip2
  - iso9660
  - zip
* the option "error_file" was removed, all messages are logged into
   "log_file"
* support logging to syslog
* fall back to XDG music directory if no music_directory is configured
* failure to read the state file is non-fatal
* --create-db starts the MPD daemon instead of exiting
* playlist_directory and music_directory are optional
* playlist: recalculate the queued song after random is toggled
* playlist: don't unpause on delete
* pause when all audio outputs fail to play
* daemon: ignore "user" setting if already running as that user
* listen: fix broken client IP addresses in log
* listen: bind failure on secondary address is non-fatal
* 24/32 bit audio support
* print available protocols in --version
* fill buffer after seeking
* choose the fallback resampler at runtime
* steps taken towards win32 compatibility
* require glib 2.6 or greater
* built-in documentation using doxygen and docbook


ver 0.14.2 (2009/02/13)
* configure.ac:
  - define HAVE_FFMPEG after all checks
* decoders:
  - ffmpeg: added support for the tags comment, genre, year
  - ffmpeg: don't warn of empty packet output
  - ffmpeg: check if the time stamp is valid
  - ffmpeg: fixed seek integer overflow
  - ffmpeg: enable WAV streaming
  - ffmpeg: added TTA support
  - wavpack: pass NULL if the .wvc file fails to open
  - mikmod: call MikMod_Exit() only in the finish() method
  - aac: fix stream metadata
* audio outputs:
  - jack: allocate ring buffers before connecting
  - jack: clear "shutdown" flag on reconnect
  - jack: reduced sleep time to 1ms
  - shout: fixed memory leak in the mp3 encoder
  - shout: switch to blocking mode
  - shout: use libshout's synchronization
  - shout: don't postpone metadata
  - shout: clear buffer before calling the encoder
* mapper: remove trailing slashes from music_directory
* player: set player error when output device fails
* update: recursively purge deleted directories
* update: free deleted subdirectories

ver 0.14.1 (2009/01/17)
* decoders:
  - mp4: support the writer/composer tag
  - id3: strip leading and trailing whitespace from ID3 tags
  - oggvorbis: fix tremor support
  - oggvorbis: disable seeking on remote files
* audio outputs:
  - jack: allocate default port names (fixes a crash)
* update:
  - refresh stats after update
  - save the database even if it is empty
* input_curl:
  - use select() to eliminate busy loop during connect
  - honour http_proxy_* config directives
  - fix assertion failure on "connection refused"
  - fix assertion failure with empty HTTP responses
* corrected the sample calculation in the fallback resampler
* log: automatically append newline
* fix setenv() conflict on Solaris
* configure.ac: check for pkg-config before using it
* fix minor memory leak in decoder_tag()
* fix cross-fading bug: it used to play some chunks of the new song twice
* playlist
  - fix assertion failure during playlist load
  - implement Fisher-Yates shuffle properly
  - safely search the playlist for deleted song
* use custom PRNG for volume dithering (speedup)
* detect libid3tag without pkg-config

ver 0.14 (2008/12/25)
* audio outputs:
  - wait 10 seconds before reopening a failed device
  - fifo: new plugin
  - null: new plugin
  - shout: block while trying to connect instead of failing
  - shout: new timeout parameter
  - shout: support mp3 encoding and the shoutcast protocol
  - shout: send silence during pause, so clients don't get disconnected
* decoders:
  - ffmpeg: new plugin
  - wavpack: new plugin
  - aac: stream support added
  - mod: disabled by default due to critical bugs in all libmikmod versions
* commands:
  - "addid" takes optional second argument to specify position
  - "idle" notifies the client when a notable change occurs
* Zeroconf support using Bonjour
* New zeroconf_enabled option so that Zeroconf support can be disabled
* Stop the player/decode processes when not playing to allow the CPU to sleep
* Fix a bug where closing an ALSA dmix device could cause MPD to hang
* Support for reading ReplayGain from LAME tags on MP3s
* MPD is now threaded, which greatly improves performance and stability
* memory usage reduced by merging duplicate tags in the database
* support connecting via unix domain socket
* allow authenticated local users to add any local file to the playlist
* 24 bit audio support
* optimized PCM conversions and dithering
* much code has been replaced by using GLib
* the HTTP client has been replaced with libcurl
* symbolic links in the music directory can be disabled; the default
  is to ignore symlinks pointing outside the music directory

ver 0.13.0 (2007/5/28)
* New JACK audio output
* Support for "file" as an alternative to "filename" in search, find, and list
* FLAC 1.1.3 API support
* New playlistadd command for adding to stored playlists
* New playlistclear command for clearing stored playlists
* Fix a bug where "find any" and "list <type> any" wouldn't return any results
* Make "list any" return an error instead of no results and an OK
* New gapless_mp3_playback option to disable gapless MP3 playback
* Support for seeking HTTP streams
* Zeroconf support using Avahi
* libsamplerate support for high quality audio resampling
* ID3v2 "Original Artist/Performer" tag support
* New playlistsearch command for searching the playlist (similar to "search")
* New playlistfind command for finding songs in the playlist (similar to "find")
* libmikmod 3.2.0 beta support
* New tagtypes command for retrieving a list of available tag types
* Fix a bug where no ACK was returned if loading a playlist failed
* Fix a bug where db_update in stats would be 0 after initial database creation
* New count command for getting stats on found songs (similar to "find")
* New playlistmove command for moving songs in stored playlists
* New playlistdelete command for deleting songs from stored playlists
* New rename command for renaming stored playlists
* Increased default buffer_before_play from 0% to 10% to prevent skipping
* Lots of bug fixes, cleaned up code, and performance improvements

ver 0.12.2 (2007/3/20)
* Fix a bug where clients could cause MPD to segfault

ver 0.12.1 (2006/10/10)
* Fix segfault when scanning an MP3 that has a Xing tag with 0 frames
* Fix segfault when there's no audio output specified and one can't be detected
* Fix handling of escaping in quotes
* Allow a quality of -1 to be specified for shout outputs
* A few minor cleanups

ver 0.12.0 (2006/9/22)
* New audio output code which supports:
  * A plugin-like architecture
  * Non-libao ("native") outputs:
    * ALSA
    * OSS
    * OS X
    * Media MVP
    * PulseAudio
    * Shout (Icecast or Shoutcast)
  * Playing through multiple outputs at once
  * Enabling/disabling outputs while MPD is running
  * Saving output state (enabled/disabled) to the state_file
* OggFLAC support
* Musepack support
* Gapless MP3 playback
* MP3 ReplayGain support (using ID3v2 tags only)
* Support for MP2 files if MP3 support is enabled
* Composer, Performer, Comment, and Disc metadata support
* New outputs command for listing available audio outputs
* New enableoutput and disableoutput commands for enabling/disabling outputs
* New plchangesposid command for a stripped down version of plchanges
* New addid command for adding to the playlist and returning a song ID
* New commands and notcommands commands for checking available commands
* Can now specify any supported metadata type or "any" in search, find, and list
* New volume_normalization parameter for enabling Audio Compress normalization
* New metadata_to_use parameter for choosing supported metadata types
* New pid_file parameter for saving the MPD process ID to the specified file
* The db_file parameter is now required
* The port parameter is now optional (defaults to 6600)
* Can specify bind_to_address multiple times
* New --kill argument for killing MPD if pid_file is specified
* Removed --update-db argument (use the update function in your client instead)
* New mpdconf.example
* New mpd.conf man page 
* Removed bundled libmad and libid3tag
* Lots of bug fixes, cleaned up code, and performance improvements

ver 0.11.5 (2004/11/1)
1) New id3v1_encoding config option to configure the id3v1 tag encoding (patch
from dottedmag)
2) Strip '\r' from m3u playlists (thank you windows)
3) Use random() instead of rand() for playlist randomizing
4) Fix a bug trying skipping some commented lines in m3u playlist files
5) Fix a bug when fetching metadata from streams that may cause certain
weirdnesses
6) Fix a bug where replaygain preamp was used on files w/o replaygain tags
7) Fix a busy loop when trying to prebuffer a nonexistant or missing stream
8) Fix a bug in forgetting to remove leading ' ' in content-type for http
streams
9) Check for ice-name in http headers
10) Be sure the strip all '\n' chars in tags
11) Set $HOME env variable when setuid'ing, this should fix the /root/.mcop
errors triggered by arts/libao

ver 0.11.4 (2004/7/26)
1) Fixed a segfault when decoding mp3's with corrupt id3v2 tags
2) Fixed a memory leak when encountering id3v2 tags in mp3 decoder

ver 0.11.3 (2004/7/21)
1) Add support for http authentication for streams
2) Added replaygain pre-amp support
3) Better error handling for fread() in inputStream_file
4) Fixed a bug so that when a freeAllInterfaces is called, it sets
max_interface_connections to 0.  This prevents potential segfaults and other
nastiness for forked processes, like the player and update-er (do to
interfacePrintWithFD()).
5) Allow blockingWrite() to handle errors more gracefully (for example, if the
disc is full, and thus the write() fails or can't be completed, we just skip
this write() and continue, instead of getting stuck in an infinite loop until
the write() becomes successful)
6) Updated mpdconf.example from sbh/avuton
7) If "user" is specified, then convert ~ in paths to the user's home path
specified by "user" config paramter (not the actual current user running mpd).

ver 0.11.2 (2004/7/5) 
1) Work around in computing total time for mp3's whose first valid mpeg frame is
not layer III
2) Fix mp3 and mp4 decoders when seeking past the end of the file
3) Fix replaygain for flac and vorbis
4) Fix memory leaks in flac decoder (from normalperson)
5) Fix Several other bugs in playlist.c and directory.c (from normalperson)

ver 0.11.1 (2004/6/24)
1) Fix a bug that caused "popping" at the beginning of mp3's
2) Fix playlistid command
3) Fix move commands so they don't mess up the song id's
4) Added support for HTTP Proxy
5) Detect and skip recursive links in the music directory
6) Fix addPathToDB() so updating on a specific path doesn't exist correctly adds
the parent directories to the DB

ver 0.11.0 (2004/6/18)
1) Support for playing mp3 and Ogg Vorbis streams
2) Non-blocking Update
3) Replaygain support for Ogg Vorbis and FLAC (by Eric Moore aka AliasMrJones)
4) audio_output_format option that allows for all audio output to be converted
to a format compatible with any sound card
5) Own routines for to always support UTF-8 <-> ISO-8859-1 conversion
6) Added "Id" and "Pos" metadata for songs in playlist
7) Added commands: plchanges, currentsong, playid, seekid, playlistid, moveid,
swapid, deleteid
8) UTF-8 validation of all tags
9) Update specific files/directories (for fast, incremental updating)
10) Added ACK error codes
11) Mod file support
12) Added command_list_ok_begin
13) Play after stop resumes from last position in the playlist
14) Play while pause resumes playback
15) Better signal handling by mackstann
16) Cleanup decoder interface (now called InputPlugins)
17) --create-db no long starts the daemon
18) --no-daemon outputs to log files
19) --stdout sends output to stdout/stderr
20) Default port is now 6600
21) Lots of other cleanups and Bugfixes

ver 0.10.4 (2004/5/26)
1) Fix configure problems on OpenBSD with langinfo and iconv
2) Fix an infinte loop when writing to an interface and it has expired
3) Fix a segfault in decoding flac's
4) Ingore CRC stuff in mp3's since some encoders did not compute the CRC
correctly
5) Fix a segfault in processing faulty mp4 metadata

ver 0.10.3 (2004/4/2)
1) Fix a segfault when a blanck line is sent from a client
2) Fix for loading playlists on platforms where char is unsigned
3) When pausing, release audio device after we say pause is successful (this
makes pause appear to not lag)
4) When returning errors for unknown types by player, be sure to copy the
filename
5) add --disable-alsa for disabling alsa mixer support
6) Use select() for a portable usleep()
7) For alsa mixer, default to "Master' element, not first element

ver 0.10.2 (2004/3/25)
1) Add suport for AAC
2) Substitute '\n' with ' ' in tag info
3) Remove empty directories from db
4) Resume from current position in song when using state file
5) Pause now closes the music device, and reopens it on resuming
6) Fix unnecessary big endian byte swapping
7) If locale is "C" or "POSIX", then use ISO-8859-1 as the fs charset
8) Fix a bug where alsa mixer wasn't detecting volume changes
9) For alsa and software mixer, show volume to be the same as it was set (even
if its not the exact volume)
10) Report bitrate for wave files
11) Compute song length of CBR mp3's more accurately

ver 0.10.1 (2004/3/7)
1) Check to see if we need to add "-lm" when linking mpd
2) Fix issues with skipping bad frames in an mp3 (this way we get the correct
samplerate and such)
3) Fix crossfading bug with ogg's
4) Updated libmad and libid3tag included w/ source to 0.15.1b

ver 0.10.0 (2004/3/3)
1) Use UTF-8 for all client communications
2) Crossfading support
3) Password Authentication (all in plaintext)
4) Software mixer
5) Buffer Size is configurable
6) Reduced Memory consumption (use directory tree for search and find)
7) Bitrate support for Flac
8) setvol command (deprecates volume command)
9) add command takes directories
10) Path's in config file now work with ~
11) Add samplerate,bits, and channels to status
12) Reenable playTime in stats display
13) Fix a segfault when doing: add ""
14) Fix a segfault with flac vorbis comments simply being "="
15) Fix a segfault/bug in queueNextSong with repeat+random
16) Fix a bug, where one process may segfault, and cause more processes to spawn
w/o killing ones that lost their parent.
17) Fix a bug when the OSS device was unable to fetch the current volume,
it would close the device (when it maybe previously closed by the exact same
code)
18) command.c cleanup by mackstann
19) directory.c and command.c cleanup by tw-nym

ver 0.9.4 (2004/1/21)
1) Fix a bug where updated tag info wasn't being detected
2) Set the default audio write size to 1024 bytes (should decrease cpu load a
bit on some machines).
3) Make audio write size configurable via "audio_write_size" config option
4) Tweak output buffer size for connections by detecting the kernel output
buffer size.

ver 0.9.3 (2003/10/31)
1) Store total time/length of songs in db and display in *info commands
2) Display instantaneous bitrate in status command
3) Add Wave Support using libaudiofile (Patch from normalperson)
4) Command code cleanup (Patch from tw-nym)
5) Optimize listing of playlists (10-100x faster)
6) Optimize interface output (write in 4kB chunks instead of on every '\n')
7) Fix bug that prevented rm command from working
8) Fix bug where deleting current song skips the next song
9) Use iconv to convert vorbis comments from UTF-8 to Latin1

ver 0.9.2 (2003/10/6)
1) Fix FreeBSD Compilation Problems
2) Fix bug in move command
3) Add mixer_control options to configure which mixer control/device mpd
controls
4) Randomize on play -1
5) Fix a bug in toggling repeat off and at the end of the playlist

ver 0.9.1 (2003/9/30)
1) Fix a statement in the middle of declarations in listen.c, causes error for
gcc 2.7

ver 0.9.0 (2003/9/30)
1) Random play mode
2) Alsa Mixer Support
3) Save and Restore "state"
4) Default config file locations (.mpdconf and /etc/mpd.conf)
5) Make db file locations configurable
6) Move songs around in the playlist
7) Gapless playback
8) Use Xing tags for mp3's
9) Remove stop_on_error
10) Seeking support
11) Playlists can be loaded and deleted from subdirectories
12) Complete rewrite of player layer (fork()'s only once, opens and closes
audio device as needed).
13) Eliminate use and dependence of SIGIO
14) IPv6 support
15) Solaris compilations fixes
16) Support for different log levels
17) Timestamps for log entries
18) "user" config parameter for setuid (patch from Nagilum)
19) Other misc features and bug fixes

ver 0.8.7 (2003/9/3)
1) Fix a memory leak.  When closing a interface, was called close() on the fd
instead of calling fclose() on the fp that was opened with fdopen().

ver 0.8.6 (2003/8/25)
1) Fix a memory leak when a buffered existed, and a connection was unexpectedly
closed, and i wasn't free'ing the buffer apropriatly.

ver 0.8.5 (2003/8/17)
1) Fix a bug where an extra end of line is returned when attempting to play a
non existing file.  This causes parsing errors for clients.

ver 0.8.4 (2003/8/13)
1) Fix a bug where garbage is returned with errors in "list" command

ver 0.8.3 (2003/8/12) 
1) Fix a compilation error on older linux systems
2) Fix a bug in searching by title
3) Add "list" command
4) Add config options for specifying libao driver/plugin and options
5) Add config option to specify which address to bind to
6) Add support for loading and saving absolute pathnames in saved playlists
7) Playlist no longer creates duplicate entries for song data (more me
efficient)
8) Songs deleted from the db are now removed for the playlist as well

ver 0.8.2 (2003/7/22)
1) Increased the connection que for listen() from 0 to 5
2) Cleanup configure makefiles so that mpd uses MPD_LIBS and MPD_CFLAGS
rather than LIBS and CFLAGS
3) Put a cap on the number of commands per command list
4) Put a cap on the maximum number of buffered output lines
5) Get rid of TIME_WAIT/EADDRINUSE socket problem
6) Use asynchronious IO (i.e. trigger SIGIO instead so we can sleep in
select() calls longer)

ver 0.8.1 (2003/7/11)
1) FreeBSD fixes
2) Fix for rare segfault when updating
3) Fix bug where client was being hungup on when done playing current song
4) Fix bug when playing flac's where it incorrectly reports an error
5) Make stop playlist on error configurable
6) Configure checks for installed libmad and libid3tag and uses those if found
7) Use buffer->finished in *_decode's instead of depending on catching signals

ver 0.8.0 (2003/7/6)
1) Flac support
2) Make playlist max length configurable
3) New backward compatible status (backward compatible for 0.8.0 on)
4) listall command now can take a directory as an argument
5) Buffer rewritten to use shared memory instead of sockets
6) Playlist adding done using db
7) Add sort to list, and use binary search for finding
8) New "stats" command
9) Command list (for faster adding of large batches of files)
10) Add buffered chunks before play
11) Useful error reporting to clients (part of status command)
12) Use libid3tag for reading id3 tags (more stable)
13) Non-blocking output to clients
14) Fix bug when removing items from directory
15) Fix bug when playing mono mp3's
16) Fix bug when attempting to delete files when using samba
17) Lots of other bug fixes I can't remember

ver 0.7.0 (2003/6/20)
1) use mad instead of mpg123 for mp3 decoding
2) volume support
3) repeate playlist support
4) use autoconf/automake (i.e. "configure")
5) configurable max connections

ver 0.6.2 (2003/6/11)
1) Buffer support for ogg
2) new config file options: "connection_timeout" and "mpg123_ignore_junk"
3) new commands: "next", "previous", and "listall"
Thanks to Niklas Hofer for "next" and "previous" patches!
4) Search by filename
5) bug fix for pause when playing mp3's

ver 0.6.1 (2003/5/29)
1) Add conf file support
2) Fix a bug when doing mp3stop (do wait3(NULL,WNOHANG|WUNTRACED,NULL))
3) Fix a bug when fork'ing, fflush file buffers before forking so the
child doesn't print the same stuff in the buffer.

ver 0.6.0 (2003/5/25)
1) Add ogg vorbis support
2) Fix two bugs relating to tables, one for search by title, and one where we
freed the tables before directories, causing a segfault
3) The info command has been removed.

ver 0.5.0-0.5.2
Initial release(s).  Support for MP3 via mpg123<|MERGE_RESOLUTION|>--- conflicted
+++ resolved
@@ -1,4 +1,3 @@
-<<<<<<< HEAD
 ver 0.18 (2012/??/??)
 * decoder:
   - adplug: new decoder plugin using libadplug
@@ -13,10 +12,7 @@
   - new option "tags" may be used to disable sending tags to output
 * improved decoder/output error reporting
 
-ver 0.17.3 (2012/??/??)
-=======
 ver 0.17.3 (2013/01/06)
->>>>>>> ffb3a9f5
 * output:
   - osx: fix pops during playback
   - recorder: fix I/O error check
