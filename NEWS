--- conflicted
+++ resolved
@@ -1,4 +1,3 @@
-<<<<<<< HEAD
 ver 0.25 (not yet released)
 * protocol
   - implement "window" parameter for command "list"
@@ -6,9 +5,8 @@
   - pipewire: add option "reconnect_stream"
 * switch to C++23
 * require Meson 1.2
-=======
+
 ver 0.24.3 (not yet released)
->>>>>>> 84b4dbc1
 
 ver 0.24.2 (2025/03/26)
 * input
