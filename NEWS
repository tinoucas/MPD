<<<<<<< HEAD
ver 0.21 (not yet released)
* protocol
  - "tagtypes" can be used to hide tags
  - "find" and "search" can sort
* output
  - alsa: non-blocking mode

ver 0.20.5 (not yet released)
=======
ver 0.20.5 (2017/02/20)
>>>>>>> 575d1786
* tags
  - id3: fix memory leak on corrupt ID3 tags
* decoder
  - sidplay: don't require libsidutils when building with libsidplayfp
* output
  - httpd: fix two buffer overflows in IcyMetaData length calculation
* mixer
  - alsa: fix crash bug

ver 0.20.4 (2017/02/01)
* input
  - nfs: fix freeze after reconnect
* output
  - sndio: work around a libroar C++ incompatibility
* workaround for GCC 4.9 "constexpr" bug
* fix FreeBSD build failure

ver 0.20.3 (2017/01/25)
* protocol
  - "playlistadd" creates new playlist if it does not exist, as documented
* database
  - proxy: fix error "terminate called after throwing ..."
  - proxy: make connect errors during startup non-fatal
* neighbor
  - upnp: fix premature expiry
* replay gain: don't reset ReplayGain levels when unpausing playback
* silence surround channels when converting from stereo
* use shortcuts such as "dsd64" in log messages

ver 0.20.2 (2017/01/15)
* input
  - alsa: fix crash bug
  - alsa: fix buffer overruns
* decoder
  - flac: add options "probesize" and "analyzeduration"
* resampler
  - libsamplerate: reset state after seeking
* output
  - fix static noise after changing to a different audio format
  - alsa: fix the DSD_U32 sample rate
  - alsa: fix the DSD_U32 byte order
  - alsa: support DSD_U16
  - recorder: fix error "Failed to create : No such file or directory"
* playlist
  - cue: fix skipping songs

ver 0.20.1 (2017/01/09)
* input
  - curl: fix crash bug
  - curl: fix freeze bug
* decoder
  - wavpack: fix crash bug
* storage
  - curl: new storage plugin for WebDAV (work in progress)
* mixer
  - alsa: normalize displayed volume according to human perception
* fix crash with volume_normalization enabled

ver 0.20 (2017/01/04)
* protocol
  - "commands" returns playlist commands only if playlist_directory configured
  - "search"/"find" have a "window" parameter
  - report song duration with milliseconds precision
  - "sticker find" can match sticker values
  - drop the "file:///" prefix for absolute file paths
  - add range parameter to command "plchanges" and "plchangesposid"
  - send verbose error message to client
* input
  - curl: fix memory leak
* tags
  - ape, ogg: drop support for non-standard tag "album artist"
    affected filetypes: vorbis, flac, opus & all files with ape2 tags
    (most importantly some mp3s)
  - id3: remove the "id3v1_encoding" setting; by definition, all ID3v1 tags
    are ISO-Latin-1
  - ape: support APE replay gain on remote files
  - read ID3 tags from NFS/SMB
* decoder
  - improved error logging
  - report I/O errors to clients
  - ffmpeg: support ReplayGain and MixRamp
  - ffmpeg: support stream tags
  - gme: add option "accuracy"
  - gme: provide the TRACK tag
  - gme: faster scanning
  - mad: reduce memory usage while scanning tags
  - mpcdec: read the bit rate
  - pcm: support audio/L16 (RFC 2586) and audio/x-mpd-float
  - sidplay: faster scanning
  - wavpack: large file support
  - wavpack: support DSD (WavPack 5)
  - wavpack: archive support
* playlist
  - cue: don't skip pregap
  - embcue: fix last track
  - flac: new plugin which reads the "CUESHEET" metadata block
* output
  - alsa: fix multi-channel order
  - alsa: remove option "use_mmap"
  - alsa: support DSD_U32
  - alsa: disable DoP if it fails
  - jack: reduce CPU usage
  - pulse: set channel map to WAVE-EX
  - recorder: record tags
  - recorder: allow dynamic file names
  - sndio: new output plugin
* mixer
  - null: new plugin
* resampler
  - new block "resampler" in configuration file
    replacing the old "samplerate_converter" setting
  - soxr: allow multi-threaded resampling
* player
  - reset song priority on playback
  - reduce xruns
* write database and state file atomically
* always write UTF-8 to the log file.
* remove dependency on GLib
* support libsystemd (instead of the older libsystemd-daemon)
* database
  - proxy: add TCP keepalive option
* update
  - apply .mpdignore matches to subdirectories
* switch the code base to C++14
  - GCC 4.9 or clang 3.4 (or newer) recommended

ver 0.19.21 (2016/12/13)
* decoder
  - ffmpeg: fix crash bug
* fix unit test failure after recent "setprio" change
* systemd: add user unit

ver 0.19.20 (2016/12/09)
* protocol
  - "setprio" re-enqueues old song if priority has been raised
* decoder
  - ffmpeg: ignore empty packets
  - pcm: fix corruption bug with partial frames (after short read)
  - sidplay: fix playback speed with libsidplayfp
* output
  - winmm: fix 8 bit playback
* fix gcc 7.0 -Wimplicit-fallthrough
* systemd: paranoid security settings

ver 0.19.19 (2016/08/23)
* decoder
  - ffmpeg: bug fix for FFmpeg 3.1 support
  - wildmidi: support libWildMidi 0.4
* output
  - pulse: support 32 bit, 24 bit and floating point playback
* support non-x86 NetBSD
* fix clang 3.9 warnings

ver 0.19.18 (2016/08/05)
* decoder
  - ffmpeg: fix crash with older FFmpeg versions (< 3.0)
  - ffmpeg: log detailed error message
  - ffmpeg: support FFmpeg 3.1
  - sidplay: detect libsidplay2 with pkg-config
  - sidplay: log detailed error message
  - sidplay: read the "date" tag
  - sidplay: allow building with libsidplayfp instead of libsidplay2
* output
  - shout: recognize setting "encoder" instead of "encoding"
* fix memory leak after stream failure
* fix build failure with Boost 1.61
* require gcc 4.7 or newer

ver 0.19.17 (2016/07/09)
* decoder
  - flac: fix assertion failure while seeking
  - flac: fix stream duration indicator
  - fix seek problems in several plugins
* fix spurious seek error "Failed to allocate silence buffer"
* replay gain: fix "replay_gain_handler mixer" setting
* DSD: use 0x69 as silence pattern
* fix use-after-free bug on "close" and "kill"

ver 0.19.16 (2016/06/13)
* faster seeking
* fix system include path order
* add missing DocBook file to tarball

ver 0.19.15 (2016/04/30)
* decoder
  - ffmpeg: support FFmpeg 3.0
  - ffmpeg: use as fallback instead of "mad" if no plugin matches
  - opus: support bigger OpusTags packets
* fix more build failures on non-glibc builds due to constexpr Mutex
* fix build failure due to missing include
* fix unit test on Alpha

ver 0.19.14 (2016/03/18)
* decoder
  - dsdiff: fix off-by-one buffer overflow
  - opus: limit tag size to 64 kB
* archive
  - iso9660: fix buffer overflow
* fix quadratic runtime bug in the tag pool
* fix build failures on non-glibc builds due to constexpr Mutex

ver 0.19.13 (2016/02/23)
* tags
  - aiff, riff: fix ID3 chunk padding
* decoder
  - ffmpeg: support the TAK codec
* fix disappearing duration of remote songs during playback
* initialize supplementary groups with glibc 2.19+

ver 0.19.12 (2015/12/15)
* fix assertion failure on malformed UTF-8 tag
* fix build failure on non-Linux systems
* fix LimitRTTIME in systemd unit file

ver 0.19.11 (2015/10/27)
* tags
  - ape: fix buffer overflow
* decoder
  - ffmpeg: fix crash due to wrong avio_alloc_context() call
  - gme: don't loop forever, fall back to GME's default play length
* encoder
  - flac: fix crash with 32 bit playback
* mixer
  - fix mixer lag after enabling/disabling output

ver 0.19.10 (2015/06/21)
* input
  - curl: fix deadlock on small responses
  - smbclient: fix DFF playback
* decoder
  - ffmpeg: improve seeking accuracy
  - fix stuck stream tags
* encoder
  - opus: fix bogus granulepos
* output
  - fix failure to open device right after booting
* neighbor
  - nfs: fix deadlock when connecting
* fix "single" mode breakage due to queue edits

ver 0.19.9 (2015/02/06)
* decoder
  - dsdiff, dsf: raise ID3 tag limit to 1 MB
* playlist: fix loading duplicate tag types from state file
* despotify: remove defunct plugin
* fix clock integer overflow on OS X
* fix gcc 5.0 warnings
* fix build failure with uClibc
* fix build failure on non-POSIX operating systems
* fix dependency issue on parallel Android build
* fix database/state file saving on Windows

ver 0.19.8 (2015/01/14)
* input
  - curl: fix bug after rewinding from end-of-file
  - mms: reduce delay at the beginning of playback
* decoder
  - dsdiff, dsf: allow ID3 tags larger than 4 kB
  - ffmpeg: support interleaved floating point
* fix clang 3.6 warnings
* fix build failure on NetBSD

ver 0.19.7 (2014/12/17)
* input
  - nfs: fix crash while canceling a failing file open operation
  - nfs: fix memory leak on connection failure
  - nfs: fix reconnect after mount failure
  - nfs: implement mount timeout (60 seconds)
* storage
  - nfs: implement I/O timeout (60 seconds)
* playlist
  - embcue: fix filename suffix detection
  - don't skip non-existent songs in "listplaylist"
* decoder
  - ffmpeg: fix time stamp underflow
* fix memory allocator bug on Windows

ver 0.19.6 (2014/12/08)
* decoder
  - ffmpeg: support FFmpeg 2.5
* fix build failure with musl
* android
  - update libFLAC to 1.3.1
  - update FFmpeg to 2.5

ver 0.19.5 (2014/11/26)
* input
  - nfs: fix crash on connection failure
* archive
  - zzip: fix crash after seeking
* decoder
  - dsdiff, dsf, opus: fix deadlock while seeking
  - mp4v2: remove because of incompatible license

ver 0.19.4 (2014/11/18)
* protocol
  - workaround for buggy clients that send "add /"
* decoder
  - ffmpeg: support opus
  - opus: add MIME types audio/ogg and application/ogg
* fix crash on failed filename charset conversion
* fix local socket detection from uid=0 (root)

ver 0.19.3 (2014/11/11)
* protocol
  - fix "(null)" result string to "list" when AlbumArtist is disabled
* database
  - upnp: fix breakage due to malformed URIs
* input
  - curl: another fix for redirected streams
* decoder
  - audiofile: fix crash while playing streams
  - audiofile: fix bit rate calculation
  - ffmpeg: support opus
  - opus: fix bogus duration on streams
  - opus: support chained streams
  - opus: improved error logging
* fix distorted audio with soxr resampler
* fix build failure on Mac OS X with non-Apple compilers

ver 0.19.2 (2014/11/02)
* input
  - curl: fix redirected streams
* playlist
  - don't allow empty playlist name
  - m3u: don't ignore unterminated last line
  - m3u: recognize the file suffix ".m3u8"
* decoder
  - ignore URI query string for plugin detection
  - faad: remove workaround for ancient libfaad2 ABI bug
  - ffmpeg: recognize MIME type audio/aacp
  - mad: fix negative replay gain values
* output
  - fix memory leak after filter initialization error
  - fall back to PCM if given DSD sample rate is not supported
* fix assertion failure on unsupported PCM conversion
* auto-disable plugins that require GLib when --disable-glib is used

ver 0.19.1 (2014/10/19)
* input
  - mms: fix deadlock bug
* playlist
  - extm3u: fix Extended M3U detection
  - m3u, extm3u, cue: fix truncated lines
* fix build failure on Mac OS X
* add missing file systemd/mpd.socket to tarball

ver 0.19 (2014/10/10)
* protocol
  - new commands "addtagid", "cleartagid", "listfiles", "listmounts",
    "listneighbors", "mount", "rangeid", "unmount"
  - "lsinfo" and "readcomments" allowed for remote files
  - "listneighbors" lists file servers on the local network
  - "playlistadd" supports file:///
  - "idle" with unrecognized event name fails
  - "list" on album artist falls back to the artist tag
  - "list" and "count" allow grouping
  - new "search"/"find" filter "modified-since"
  - "seek*" allows fractional position
  - close connection after syntax error
* database
  - proxy: forward "idle" events
  - proxy: forward the "update" command
  - proxy: copy "Last-Modified" from remote directories
  - simple: compress the database file using gzip
  - upnp: new plugin
  - cancel the update on shutdown
* storage
  - music_directory can point to a remote file server
  - nfs: new plugin
  - smbclient: new plugin
* playlist
  - cue: fix bogus duration of the last track
  - cue: restore CUE tracks from state file
  - soundcloud: use https instead of http
  - soundcloud: add default API key
* archive
  - read tags from songs in an archive
* input
  - alsa: new input plugin
  - curl: options "verify_peer" and "verify_host"
  - ffmpeg: update offset after seeking
  - ffmpeg: improved error messages
  - mms: non-blocking I/O
  - nfs: new input plugin
  - smbclient: new input plugin
* filter
  - volume: improved software volume dithering
* decoder:
  - vorbis, flac, opus: honor DESCRIPTION= tag in Xiph-based files as a comment to the song
  - audiofile: support scanning remote files
  - audiofile: log libaudiofile errors
  - dsdiff, dsf: report bit rate
  - dsdiff, dsf: implement seeking
  - dsf: support DSD512
  - dsf: support multi-channel files
  - dsf: fix big-endian bugs
  - dsf: fix noise at end of malformed file
  - mpg123: support ID3v2, ReplayGain and MixRamp
  - sndfile: support scanning remote files
  - sndfile: support tags "comment", "album", "track", "genre"
  - sndfile: native floating point playback
  - sndfile: optimized 16 bit playback
  - mp4v2: support playback of MP4 files.
* encoder:
  - shine: new encoder plugin
* output
  - alsa: support native DSD playback
  - alsa: rename "DSD over USB" to "DoP"
  - osx: fix hang after (un)plugging headphones
* threads:
  - the update thread runs at "idle" priority
  - the output thread runs at "real-time" priority
  - increase kernel timer slack on Linux
  - name each thread (for debugging)
* configuration
  - allow playlist directory without music directory
  - use XDG to auto-detect "music_directory" and "db_file"
* add tags "AlbumSort", "MUSICBRAINZ_RELEASETRACKID"
* disable global Latin-1 fallback for tag values
* new resampler option using libsoxr
* ARM NEON optimizations
* install systemd unit for socket activation
* Android port

ver 0.18.23 (2015/02/06)
* despotify: remove defunct plugin
* fix clock integer overflow on OS X
* fix gcc 5.0 warnings

ver 0.18.22 (2015/01/14)
* fix clang 3.6 warnings

ver 0.18.21 (2014/12/17)
* playlist
  - embcue: fix filename suffix detection
* decoder
  - ffmpeg: fix time stamp underflow

ver 0.18.20 (2014/12/08)
* decoder
  - ffmpeg: support FFmpeg 2.5
* fix build failure with musl

ver 0.18.19 (2014/11/26)
* archive
  - zzip: fix crash after seeking

ver 0.18.18 (2014/11/18)
* decoder
  - ffmpeg: support opus
* fix crash on failed filename charset conversion
* fix local socket detection from uid=0 (root)

ver 0.18.17 (2014/11/02)
* playlist
  - don't allow empty playlist name
  - m3u: recognize the file suffix ".m3u8"
* decoder
  - ignore URI query string for plugin detection
  - faad: remove workaround for ancient libfaad2 ABI bug
  - ffmpeg: recognize MIME type audio/aacp

ver 0.18.16 (2014/09/26)
* fix DSD breakage due to typo in configure.ac

ver 0.18.15 (2014/09/26)
* command
  - list: reset used size after the list has been processed
* fix MixRamp
* work around build failure on NetBSD

ver 0.18.14 (2014/09/11)
* protocol
  - fix range parser bug on certain 32 bit architectures
* decoder
  - audiofile: fix crash after seeking
  - ffmpeg: fix crash with ffmpeg/libav version 11
  - fix assertion failure after seeking

ver 0.18.13 (2014/08/31)
* protocol
  - don't change song on "seekcur" in random mode

* decoder
  - dsdiff, dsf: fix endless loop on malformed file
  - ffmpeg: support ffmpeg/libav version 11
  - gme: fix song duration
* output
  - alsa: fix endless loop at end of file in dsd_usb mode
* fix state file saver
* fix build failure on Darwin

ver 0.18.12 (2014/07/30)
* database
  - proxy: fix build failure with libmpdclient 2.2
  - proxy: fix add/search and other commands with libmpdclient < 2.9
* decoder
  - audiofile: improve responsiveness
  - audiofile: fix WAV stream playback
  - dsdiff, dsf: fix stream playback
  - dsdiff: fix metadata parser bug (uninitialized variables)
  - faad: estimate song duration for remote files
  - sndfile: improve responsiveness
* randomize next song when enabling "random" mode while not playing
* randomize next song when adding to single-song queue

ver 0.18.11 (2014/05/12)
* decoder
  - opus: fix missing song length on high-latency files
* fix race condition when using GLib event loop (non-Linux)

ver 0.18.10 (2014/04/10)
* decoder
  - ffmpeg: fix seeking bug
  - ffmpeg: handle unknown stream start time
  - gme: fix memory leak
  - sndfile: work around libsndfile bug on partial read
* don't interrupt playback when current song gets deleted

ver 0.18.9 (2014/03/02)
* protocol
  - "findadd" requires the "add" permission
* output
  - alsa: improved workaround for noise after manual song change
* decoder
  - vorbis: fix linker failure when libvorbis/libogg are static
* encoder
  - vorbis: fix another linker failure
* output
  - pipe: fix hanging child process due to blocked signals
* fix build failure due to missing signal.h include

ver 0.18.8 (2014/02/07)
* decoder
  - ffmpeg: support libav v10_alpha1
* encoder
  - vorbis: fix linker failure
* output
  - roar: documentation
* more robust Icy-Metadata parser
* fix Solaris build failure

ver 0.18.7 (2014/01/13)
* playlist
  - pls: fix crash after parser error
  - soundcloud: fix build failure with libyajl 2.0.1
* decoder
  - faad: fix memory leak
  - mpcdec: reject libmpcdec SV7 in configure script
* daemon: don't initialize supplementary groups when already running
  as the configured user

ver 0.18.6 (2013/12/24)
* input
  - cdio_paranoia: support libcdio-paranoia 0.90
* tags
  - riff: recognize upper-case "ID3" chunk name
* decoder
  - ffmpeg: use relative timestamps
* output
  - openal: fix build failure on Mac OS X
  - osx: fix build failure
* mixer
  - alsa: fix build failure with uClibc
* fix replay gain during cross-fade
* accept files without metadata

ver 0.18.5 (2013/11/23)
* configuration
  - fix crash when db_file is configured without music_directory
  - fix crash on "stats" without db_file/music_directory
* database
  - proxy: auto-reload statistics
  - proxy: provide "db_update" in "stats" response
* input
  - curl: work around stream resume bug (fixed in libcurl 7.32.0)
* decoder
  - fluidsynth: auto-detect by default
* clip 24 bit data from libsamplerate
* fix ia64, mipsel and other little-endian architectures
* fix build failures due to missing includes
* fix build failure with static libmpdclient

ver 0.18.4 (2013/11/13)
* decoder
  - dsdiff: fix byte order bug
* fix build failures due to missing includes
* libc++ compatibility

ver 0.18.3 (2013/11/08)
* fix stuck MPD after song change (0.18.2 regression)

ver 0.18.2 (2013/11/07)
* protocol:
  - "close" flushes the output buffer
* input:
  - cdio_paranoia: add setting "default_byte_order"
  - curl: fix bug with redirected streams
* playlist:
  - pls: fix reversed song order
* decoder:
  - audiofile: require libaudiofile 0.3 due to API breakage
  - dsf: enable DSD128
* enable buffering when starting playback (regression fix)
* fix build failures due to missing includes
* fix big-endian support

ver 0.18.1 (2013/11/04)
* protocol:
  - always ignore whitespace at the end of the line
* networking:
  - log UNIX domain path names instead of "localhost"
  - open listener sockets in the order they were configured
  - don't abort if IPv6 is not available
* output:
  - alsa: avoid endless loop in Raspberry Pi workaround
* filter:
  - autoconvert: fix "volume_normalization" with mp3 files
* add missing files to source tarball

ver 0.18 (2013/10/31)
* configuration:
  - allow tilde paths for socket
  - default filesystem charset is UTF-8 instead of ISO-8859-1
  - increase default buffer size to 4 MB
* protocol:
  - new command "readcomments" lists arbitrary file tags
  - new command "toggleoutput"
  - "find"/"search" with "any" does not match file name
  - "search" and "find" with base URI (keyword "base")
  - search for album artist falls back to the artist tag
  - re-add the "volume" command
* input:
  - curl: enable https
  - soup: plugin removed
* playlist:
  - lastfm: remove defunct Last.fm support
* decoder:
  - adplug: new decoder plugin using libadplug
  - dsf: don't play junk at the end of the "data" chunk
  - ffmpeg: drop support for pre-0.8 ffmpeg
  - flac: require libFLAC 1.2 or newer
  - flac: support FLAC files inside archives
  - opus: new decoder plugin for the Opus codec
  - vorbis: skip 16 bit quantisation, provide float samples
  - mikmod: add "loop" configuration parameter
  - modplug: add "loop_count" configuration parameter
  - mp4ff: obsolete plugin removed
* encoder:
  - opus: new encoder plugin for the Opus codec
  - vorbis: accept floating point input samples
* output:
  - new option "tags" may be used to disable sending tags to output
  - alsa: workaround for noise after manual song change
  - ffado: remove broken plugin
  - httpd: support HEAD requests
  - mvp: remove obsolete plugin
  - osx: disabled by default because it's unmaintained and unsupported
* improved decoder/output error reporting
* eliminate timer wakeup on idle MPD
* fix unresponsive MPD while waiting for stream
* port of the source code to C++11

ver 0.17.6 (2013/10/14)
* mixer:
  - alsa: fix busy loop when USB sound device gets unplugged
* decoder:
  - modplug: fix build with Debian package 1:0.8.8.4-4
* stored playlists:
  - fix loading playlists with references to local files
  - obey filesystem_charset for URLs

ver 0.17.5 (2013/08/04)
* protocol:
  - fix "playlistadd" with URI
  - fix "move" relative to current when there is no current song
* decoder:
  - ffmpeg: support "application/flv"
  - mikmod: adapt to libmikmod 3.2
* configure.ac:
  - detect system "ar"

ver 0.17.4 (2013/04/08)
* protocol:
  - allow to omit END in ranges (START:END)
  - don't emit IDLE_PLAYER before audio format is known
* decoder:
  - ffmpeg: support float planar audio (ffmpeg 1.1)
  - ffmpeg: fix AVFrame allocation
* player:
  - implement missing "idle" events on output errors
* clock: fix build failure

ver 0.17.3 (2013/01/06)
* output:
  - osx: fix pops during playback
  - recorder: fix I/O error check
  - shout: fix memory leak in error handler
  - recorder, shout: support Ogg packets that span more than one page
* decoder:
  - ffmpeg: ignore negative time stamps
  - ffmpeg: support planar audio
* playlist:
  - cue: fix memory leak
  - cue: fix CUE files with only one track

ver 0.17.2 (2012/09/30)
* protocol:
  - fix crash in local file check
* decoder:
  - fluidsynth: remove throttle (requires libfluidsynth 1.1)
  - fluidsynth: stop playback at end of file
  - fluidsynth: check MIDI file format while scanning
  - fluidsynth: add sample rate setting
  - wavpack: support all APEv2 tags
* output:
  - httpd: use monotonic clock, avoid hiccups after system clock adjustment
  - httpd: fix throttling bug after resuming playback
* playlist:
  - cue: map "PERFORMER" to "artist" or "album artist"
* mapper: fix non-UTF8 music directory name
* mapper: fix potential crash in file permission check
* playlist: fix use-after-free bug
* playlist: fix memory leak
* state_file: save song priorities
* player: disable cross-fading in "single" mode
* update: fix unsafe readlink() usage
* configure.ac:
  - don't auto-detect the vorbis encoder when Tremor is enabled

ver 0.17.1 (2012/07/31)
* protocol:
  - require appropriate permissions for searchadd{,pl}
* tags:
  - aiff: support the AIFC format
  - ape: check for ID3 if no usable APE tag was found
* playlist:
  - cue: support file types "MP3", "AIFF"
* output:
  - fix noisy playback with conversion and software volume

ver 0.17 (2012/06/27)
* protocol:
  - support client-to-client communication
  - "update" and "rescan" need only "CONTROL" permission
  - new command "seekcur" for simpler seeking within current song
  - new command "config" dumps location of music directory
  - add range parameter to command "load"
  - print extra "playlist" object for embedded CUE sheets
  - new commands "searchadd", "searchaddpl"
* input:
  - cdio_paranoia: new input plugin to play audio CDs
  - curl: enable CURLOPT_NETRC
  - curl: non-blocking I/O
  - soup: new input plugin based on libsoup
* tags:
  - RVA2: support separate album/track replay gain
* decoder:
  - mpg123: implement seeking
  - ffmpeg: drop support for pre-0.5 ffmpeg
  - ffmpeg: support WebM
  - oggflac: delete this obsolete plugin
  - dsdiff: new decoder plugin
* output:
  - alsa: support DSD-over-USB (dCS suggested standard)
  - httpd: support for streaming to a DLNA client
  - openal: improve buffer cancellation
  - osx: allow user to specify other audio devices
  - osx: implement 32 bit playback
  - shout: add possibility to set url
  - roar: new output plugin for RoarAudio
  - winmm: fail if wrong device specified instead of using default device
* mixer:
  - alsa: listen for external volume changes
* playlist:
  - allow references to songs outside the music directory
  - new CUE parser, without libcue
  - soundcloud: new plugin for accessing soundcloud.com
* state_file: add option "restore_paused"
* cue: show CUE track numbers
* allow port specification in "bind_to_address" settings
* support floating point samples
* systemd socket activation
* improve --version output
* WIN32: fix renaming of stored playlists with non-ASCII names


ver 0.16.8 (2012/04/04)
* fix for libsamplerate assertion failure
* decoder:
  - vorbis (and others): fix seeking at startup
  - ffmpeg: read the "year" tag
* encoder:
  - vorbis: generate end-of-stream packet before tag
  - vorbis: generate end-of-stream packet when playback ends
* output:
  - jack: check for connection failure before starting playback
  - jack: workaround for libjack1 crash bug
  - osx: fix stuttering due to buffering bug
* fix endless loop in text file reader
* update: skip symlinks in path that is to be updated


ver 0.16.7 (2012/02/04)
* input:
  - ffmpeg: support libavformat 0.7
* decoder:
  - ffmpeg: support libavformat 0.8, libavcodec 0.9
  - ffmpeg: support all MPD tags
* output:
  - httpd: fix excessive buffering
  - openal: force 16 bit playback, as 8 bit doesn't work
  - osx: remove sleep call from render callback
  - osx: clear render buffer when there's not enough data
* fix moving after current song


ver 0.16.6 (2011/12/01)
* decoder:
  - fix assertion failure when resuming streams
  - ffmpeg: work around bogus channel count
* encoder:
  - flac, null, wave: fix buffer corruption bug
  - wave: support packed 24 bit samples
* mapper: fix the bogus "not a directory" error message
* mapper: check "x" and "r" permissions on music directory
* log: print reason for failure
* event_pipe: fix WIN32 regression
* define WINVER in ./configure
* WIN32: autodetect filesystem encoding


ver 0.16.5 (2011/10/09)
* configure.ac
  - disable assertions in the non-debugging build
  - show solaris plugin result correctly
  - add option --enable-solaris-output
* pcm_format: fix 32-to-24 bit conversion (the "silence" bug)
* input:
  - rewind: reduce heap usage
* decoder:
  - ffmpeg: higher precision timestamps
  - ffmpeg: don't require key frame for seeking
  - fix CUE track seeking
* output:
  - openal: auto-fallback to mono if channel count is unsupported
* player:
  - make seeking to CUE track more reliable
  - the "seek" command works when MPD is stopped
  - restore song position from state file (bug fix)
  - fix crash that sometimes occurred when audio device fails on startup
  - fix absolute path support in playlists
* WIN32: close sockets properly
* install systemd service file if systemd is available


ver 0.16.4 (2011/09/01)
* don't abort configure when avahi is not found
* auto-detect libmad without pkg-config
* fix memory leaks
* don't resume playback when seeking to another song while paused
* apply follow_inside_symlinks to absolute symlinks
* fix playback discontinuation after seeking
* input:
  - curl: limit the receive buffer size
  - curl: implement a hard-coded timeout of 10 seconds
* decoder:
  - ffmpeg: workaround for semantic API change in recent ffmpeg versions
  - flac: validate the sample rate when scanning the tag
  - wavpack: obey all decoder commands, stop at CUE track border
* encoder:
  - vorbis: don't send end-of-stream on flush
* output:
  - alsa: fix SIGFPE when alsa announces a period size of 0
  - httpd: don't warn on client disconnect
  - osx: don't drain the buffer when closing
  - pulse: fix deadlock when resuming the stream
  - pulse: fix deadlock when the stream was suspended


ver 0.16.3 (2011/06/04)
* fix assertion failure in audio format mask parser
* fix NULL pointer dereference in playlist parser
* fix playlist files in base music directory
* database: allow directories with just playlists
* decoder:
  - ffmpeg: support libavcodec 0.7


ver 0.16.2 (2011/03/18)
* configure.ac:
  - fix bashism in tremor test
* decoder:
  - tremor: fix configure test
  - gme: detect end of song
* encoder:
  - vorbis: reset the Ogg stream after flush
* output:
  - httpd: fix uninitialized variable
  - httpd: include sys/socket.h
  - oss: AFMT_S24_PACKED is little-endian
  - oss: disable 24 bit playback on FreeBSD


ver 0.16.1 (2011/01/09)
* audio_check: fix parameter in prototype
* add void casts to suppress "result unused" warnings (clang)
* input:
  - ffado: disable by default
* decoder:
  - mad: work around build failure on Solaris
  - resolve modplug vs. libsndfile cflags/headers conflict
* output:
  - solaris: add missing parameter to open_cloexec() cal
  - osx: fix up audio format first, then apply it to device
* player_thread: discard empty chunks while cross-fading
* player_thread: fix assertion failure due to early seek
* output_thread: fix double lock


ver 0.16 (2010/12/11)
* protocol:
  - send song modification time to client
  - added "update" idle event
  - removed the deprecated "volume" command
  - added the "findadd" command
  - range support for "delete"
  - "previous" really plays the previous song
  - "addid" with negative position is deprecated
  - "load" supports remote playlists (extm3u, pls, asx, xspf, lastfm://)
  - allow changing replay gain mode on-the-fly
  - omitting the range end is possible
  - "update" checks if the path is malformed
* archive:
  - iso: renamed plugin to "iso9660"
  - zip: renamed plugin to "zzip"
* input:
  - lastfm: obsolete plugin removed
  - ffmpeg: new input plugin using libavformat's "avio" library
* tags:
  - added tags "ArtistSort", "AlbumArtistSort"
  - id3: revised "performer" tag support
  - id3: support multiple values
  - ape: MusicBrainz tags
  - ape: support multiple values
* decoders:
  - don't try a plugin twice (MIME type & suffix)
  - don't fall back to "mad" unless no plugin matches
  - ffmpeg: support multiple tags
  - ffmpeg: convert metadata to generic format
  - ffmpeg: implement the libavutil log callback
  - sndfile: new decoder plugin based on libsndfile
  - flac: moved CUE sheet support to a playlist plugin
  - flac: support streams without STREAMINFO block
  - mikmod: sample rate is configurable
  - mpg123: new decoder plugin based on libmpg123
  - sidplay: support sub-tunes
  - sidplay: implemented songlength database
  - sidplay: support seeking
  - sidplay: play monaural SID tunes in mono
  - sidplay: play mus, str, prg, x00 files
  - wavpack: activate 32 bit support
  - wavpack: allow more than 2 channels
  - mp4ff: rename plugin "mp4" to "mp4ff"
* encoders:
  - twolame: new encoder plugin based on libtwolame
  - flac: new encoder plugin based on libFLAC
  - wave: new encoder plugin for PCM WAV format
* output:
  - recorder: new output plugin for recording radio streams
  - alsa: don't recover on CANCEL
  - alsa: fill period buffer with silence before draining
  - openal: new output plugin
  - pulse: announce "media.role=music"
  - pulse: renamed context to "Music Player Daemon"
  - pulse: connect to server on MPD startup, implement pause
  - jack: require libjack 0.100
  - jack: don't disconnect during pause
  - jack: connect to server on MPD startup
  - jack: added options "client_name", "server_name"
  - jack: clear ring buffers before activating
  - jack: renamed option "ports" to "destination_ports"
  - jack: support more than two audio channels
  - httpd: bind port when output is enabled
  - httpd: added name/genre/website configuration
  - httpd: implement "pause"
  - httpd: bind_to_address support (including IPv6)
  - oss: 24 bit support via OSS4
  - win32: new output plugin for Windows Wave
  - shout, httpd: more responsive to control commands
  - wildcards allowed in audio_format configuration
  - consistently lock audio output objects
* player:
  - drain audio outputs at the end of the playlist
* mixers:
  - removed support for legacy mixer configuration
  - reimplemented software volume as mixer+filter plugin
  - per-device software/hardware mixer setting
* commands:
  - added new "status" line with more precise "elapsed time"
* update:
  - automatically update the database with Linux inotify
  - support .mpdignore files in the music directory
  - sort songs by album name first, then disc/track number
  - rescan after metadata_to_use change
* normalize: upgraded to AudioCompress 2.0
  - automatically convert to 16 bit samples
* replay gain:
  - reimplemented as a filter plugin
  - fall back to track gain if album gain is unavailable
  - optionally use hardware mixer to apply replay gain
  - added mode "auto"
  - parse replay gain from APE tags
* log unused/unknown block parameters
* removed the deprecated "error_file" option
* save state when stopped
* renamed option "--stdout" to "--stderr"
* removed options --create-db and --no-create-db
* state_file: save only if something has changed
* database: eliminated maximum line length
* log: redirect stdout/stderr to /dev/null if syslog is used
* set the close-on-exec flag on all file descriptors
* pcm_volume, pcm_mix: implemented 32 bit support
* support packed 24 bit samples
* CUE sheet support
* support for MixRamp tags
* obey $(sysconfdir) for default mpd.conf location
* build with large file support by default
* added test suite ("make check")
* require GLib 2.12
* added libwrap support
* make single mode 'sticky'


ver 0.15.17 (2011/??/??)
* encoder:
  - vorbis: reset the Ogg stream after flush
* decoders:
  - vorbis: fix tremor support


ver 0.15.16 (2011/03/13)
* output:
  - ao: initialize the ao_sample_format struct
  - jack: fix crash with mono playback
* encoders:
  - lame: explicitly configure the output sample rate
* update: log all file permission problems


ver 0.15.15 (2010/11/08)
* input:
  - rewind: fix assertion failure
* output:
  - shout: artist comes first in stream title


ver 0.15.14 (2010/11/06)
* player_thread: fix assertion failure due to wrong music pipe on seek
* output_thread: fix assertion failure due to race condition in OPEN
* input:
  - rewind: fix double free bug
* decoders:
  - mp4ff, ffmpeg: add extension ".m4b" (audio book)


ver 0.15.13 (2010/10/10)
* output_thread: fix race condition after CANCEL command
* output:
  - httpd: fix random data in stream title
  - httpd: MIME type audio/ogg for Ogg Vorbis
* input:
  - rewind: update MIME not only once
  - rewind: enable for MMS


ver 0.15.12 (2010/07/20)
* input:
  - curl: remove assertion after curl_multi_fdset()
* tags:
  - rva2: set "gain", not "peak"
* decoders:
  - wildmidi: support version 0.2.3


ver 0.15.11 (2010/06/14)
* tags:
  - ape: support album artist
* decoders:
  - mp4ff: support tags "album artist", "albumartist", "band"
  - mikmod: fix memory leak
  - vorbis: handle uri==NULL
  - ffmpeg: fix memory leak
  - ffmpeg: free AVFormatContext on error
  - ffmpeg: read more metadata
  - ffmpeg: fix libavformat 0.6 by using av_open_input_stream()
* playlist: emit IDLE_OPTIONS when resetting single mode
* listen: make get_remote_uid() work on BSD


ver 0.15.10 (2010/05/30)
* input:
  - mms: fix memory leak in error handler
  - mms: initialize the "eof" attribute
* decoders:
  - mad: properly calculate ID3 size without libid3tag


ver 0.15.9 (2010/03/21)
* decoders:
  - mad: fix crash when seeking at end of song
  - mpcdec: fix negative shift on fixed-point samples
  - mpcdec: fix replay gain formula with v8
* playlist: fix single+repeat in random mode
* player: postpone song tags during cross-fade


ver 0.15.8 (2010/01/17)
* input:
  - curl: allow rewinding with Icy-Metadata
* decoders:
  - ffmpeg, flac, vorbis: added more flac/vorbis MIME types
  - ffmpeg: enabled libavformat's file name extension detection
* dbUtils: return empty tag value only if no value was found
* decoder_thread: fix CUE track playback
* queue: don't repeat current song in consume mode


ver 0.15.7 (2009/12/27)
* archive:
  - close archive when stream is closed
  - iso, zip: fixed memory leak in destructor
* input:
  - file: don't fall back to parent directory
  - archive: fixed memory leak in error handler
* tags:
  - id3: fix ID3v1 charset conversion
* decoders:
  - eliminate jitter after seek failure
  - ffmpeg: don't try to force stereo
  - wavpack: allow fine-grained seeking
* mixer: explicitly close all mixers on shutdown
* mapper: fix memory leak when playlist_directory is not set
* mapper: apply filesystem_charset to playlists
* command: verify playlist name in the "rm" command
* database: return multiple tag values per song


ver 0.15.6 (2009/11/18)
* input:
  - lastfm: fixed variable name in GLib<2.16 code path
  - input/mms: require libmms 0.4
* archive:
  - zzip: require libzzip 0.13
* tags:
  - id3: allow 4 MB RIFF/AIFF tags
* decoders:
  - ffmpeg: convert metadata
  - ffmpeg: align the output buffer
  - oggflac: rewind stream after FLAC detection
  - flac: fixed CUE seeking range check
  - flac: fixed NULL pointer dereference in CUE code
* output_thread: check again if output is open on PAUSE
* update: delete ignored symlinks from database
* database: increased maximum line length to 32 kB
* sticker: added fallback for sqlite3_prepare_v2()


ver 0.15.5 (2009/10/18)
* input:
  - curl: don't abort if a packet has only metadata
  - curl: fixed endless loop during buffering
* tags:
  - riff, aiff: fixed "limited range" gcc warning
* decoders:
  - flac: fixed two memory leaks in the CUE tag loader
* decoder_thread: change the fallback decoder name to "mad"
* output_thread: check again if output is open on CANCEL
* update: fixed memory leak during container scan


ver 0.15.4 (2009/10/03)
* decoders:
  - vorbis: revert "faster tag scanning with ov_test_callback()"
  - faad: skip assertion failure on large ID3 tags
  - ffmpeg: use the "artist" tag if "author" is not present
* output:
  - osx: fix the OS X 10.6 build


ver 0.15.3 (2009/08/29)
* decoders:
  - vorbis: faster tag scanning with ov_test_callback()
* output:
  - fix stuttering due to uninitialized variable
* update: don't re-read unchanged container files


ver 0.15.2 (2009/08/15)
* tags:
  - ape: check the tag size (fixes integer underflow)
  - ape: added protection against large memory allocations
* decoders:
  - mad: skip ID3 frames when libid3tag is disabled
  - flac: parse all replaygain tags
  - flac: don't allocate cuesheet twice (memleak)
* output:
  - shout: fixed stuck pause bug
  - shout: minimize the unpause latency
* update: free empty path string (memleak)
* update: free temporary string in container scan (memleak)
* directory: free empty directories after removing them (memleak)


ver 0.15.1 (2009/07/15)
* decoders:
  - flac: fix assertion failure in tag_free() call
* output:
  - httpd: include sys/types.h (fixes Mac OS X)
* commands:
  - don't resume playback when stopping during pause
* database: fixed NULL pointer dereference after charset change
* log: fix double free() bug during shutdown


ver 0.15 (2009/06/23)
* input:
  - parse Icy-Metadata
  - added support for the MMS protocol
  - hide HTTP password in playlist
  - lastfm: new input plugin for last.fm radio (experimental and incomplete!)
  - curl: moved proxy settings to "input" block
* tags:
  - support the "album artist" tag
  - support MusicBrainz tags
  - parse RVA2 tags in mp3 files
  - parse ID3 tags in AIFF/RIFF/WAV files
  - ffmpeg: support new metadata API
  - ffmpeg: added support for the tags comment, genre, year
* decoders:
  - audiofile: streaming support added
  - audiofile: added 24 bit support
  - modplug: another MOD plugin, based on libmodplug
  - mikmod disabled by default, due to severe security issues in libmikmod
  - sidplay: new decoder plugin for C64 SID (using libsidplay2)
  - fluidsynth: new decoder plugin for MIDI files (using libfluidsynth,
    experimental due to shortcomings in libfluidsynth)
  - wildmidi: another decoder plugin for MIDI files (using libwildmidi)
  - flac: parse stream tags
  - mpcdec: support the new libmpcdec SV8 API
  - added configuration option to disable decoder plugins
  - flac: support embedded cuesheets
  - ffmpeg: updated list of supported formats
* audio outputs:
  - added option to disable audio outputs by default
  - wait 10 seconds before reopening after play failure
  - shout: enlarged buffer size to 32 kB
  - null: allow disabling synchronization
  - mvp: fall back to stereo
  - mvp: fall back to 16 bit audio samples
  - mvp: check for reopen errors
  - mvp: fixed default device detection
  - pipe: new audio output plugin which runs a command
  - alsa: better period_time default value for high sample rates
  - solaris: new audio output plugin for Solaris /dev/audio
  - httpd: new audio output plugin for web based streaming, similar to icecast
     but built in.
* commands:
  - "playlistinfo" and "move" supports a range now
  - added "sticker database", command "sticker", which allows clients
     to implement features like "song rating"
  - added "consume" command which removes a song after play
  - added "single" command, if activated, stops playback after current song or
     repeats the song if "repeat" is active.
* mixers:
  - rewritten mixer code to support multiple mixers
  - new pulseaudio mixer
  - alsa: new mixer_index option supports choosing between multiple
    identically-named controls on a device.
* Add audio archive extraction support:
  - bzip2
  - iso9660
  - zip
* the option "error_file" was removed, all messages are logged into
   "log_file"
* support logging to syslog
* fall back to XDG music directory if no music_directory is configured
* failure to read the state file is non-fatal
* --create-db starts the MPD daemon instead of exiting
* playlist_directory and music_directory are optional
* playlist: recalculate the queued song after random is toggled
* playlist: don't unpause on delete
* pause when all audio outputs fail to play
* daemon: ignore "user" setting if already running as that user
* listen: fix broken client IP addresses in log
* listen: bind failure on secondary address is non-fatal
* 24/32 bit audio support
* print available protocols in --version
* fill buffer after seeking
* choose the fallback resampler at runtime
* steps taken towards win32 compatibility
* require glib 2.6 or greater
* built-in documentation using doxygen and docbook


ver 0.14.2 (2009/02/13)
* configure.ac:
  - define HAVE_FFMPEG after all checks
* decoders:
  - ffmpeg: added support for the tags comment, genre, year
  - ffmpeg: don't warn of empty packet output
  - ffmpeg: check if the time stamp is valid
  - ffmpeg: fixed seek integer overflow
  - ffmpeg: enable WAV streaming
  - ffmpeg: added TTA support
  - wavpack: pass NULL if the .wvc file fails to open
  - mikmod: call MikMod_Exit() only in the finish() method
  - aac: fix stream metadata
* audio outputs:
  - jack: allocate ring buffers before connecting
  - jack: clear "shutdown" flag on reconnect
  - jack: reduced sleep time to 1ms
  - shout: fixed memory leak in the mp3 encoder
  - shout: switch to blocking mode
  - shout: use libshout's synchronization
  - shout: don't postpone metadata
  - shout: clear buffer before calling the encoder
* mapper: remove trailing slashes from music_directory
* player: set player error when output device fails
* update: recursively purge deleted directories
* update: free deleted subdirectories

ver 0.14.1 (2009/01/17)
* decoders:
  - mp4: support the writer/composer tag
  - id3: strip leading and trailing whitespace from ID3 tags
  - oggvorbis: fix tremor support
  - oggvorbis: disable seeking on remote files
* audio outputs:
  - jack: allocate default port names (fixes a crash)
* update:
  - refresh stats after update
  - save the database even if it is empty
* input_curl:
  - use select() to eliminate busy loop during connect
  - honour http_proxy_* config directives
  - fix assertion failure on "connection refused"
  - fix assertion failure with empty HTTP responses
* corrected the sample calculation in the fallback resampler
* log: automatically append newline
* fix setenv() conflict on Solaris
* configure.ac: check for pkg-config before using it
* fix minor memory leak in decoder_tag()
* fix cross-fading bug: it used to play some chunks of the new song twice
* playlist
  - fix assertion failure during playlist load
  - implement Fisher-Yates shuffle properly
  - safely search the playlist for deleted song
* use custom PRNG for volume dithering (speedup)
* detect libid3tag without pkg-config

ver 0.14 (2008/12/25)
* audio outputs:
  - wait 10 seconds before reopening a failed device
  - fifo: new plugin
  - null: new plugin
  - shout: block while trying to connect instead of failing
  - shout: new timeout parameter
  - shout: support mp3 encoding and the shoutcast protocol
  - shout: send silence during pause, so clients don't get disconnected
* decoders:
  - ffmpeg: new plugin
  - wavpack: new plugin
  - aac: stream support added
  - mod: disabled by default due to critical bugs in all libmikmod versions
* commands:
  - "addid" takes optional second argument to specify position
  - "idle" notifies the client when a notable change occurs
* Zeroconf support using Bonjour
* New zeroconf_enabled option so that Zeroconf support can be disabled
* Stop the player/decode processes when not playing to allow the CPU to sleep
* Fix a bug where closing an ALSA dmix device could cause MPD to hang
* Support for reading ReplayGain from LAME tags on MP3s
* MPD is now threaded, which greatly improves performance and stability
* memory usage reduced by merging duplicate tags in the database
* support connecting via unix domain socket
* allow authenticated local users to add any local file to the playlist
* 24 bit audio support
* optimized PCM conversions and dithering
* much code has been replaced by using GLib
* the HTTP client has been replaced with libcurl
* symbolic links in the music directory can be disabled; the default
  is to ignore symlinks pointing outside the music directory

ver 0.13.0 (2007/5/28)
* New JACK audio output
* Support for "file" as an alternative to "filename" in search, find, and list
* FLAC 1.1.3 API support
* New playlistadd command for adding to stored playlists
* New playlistclear command for clearing stored playlists
* Fix a bug where "find any" and "list <type> any" wouldn't return any results
* Make "list any" return an error instead of no results and an OK
* New gapless_mp3_playback option to disable gapless MP3 playback
* Support for seeking HTTP streams
* Zeroconf support using Avahi
* libsamplerate support for high quality audio resampling
* ID3v2 "Original Artist/Performer" tag support
* New playlistsearch command for searching the playlist (similar to "search")
* New playlistfind command for finding songs in the playlist (similar to "find")
* libmikmod 3.2.0 beta support
* New tagtypes command for retrieving a list of available tag types
* Fix a bug where no ACK was returned if loading a playlist failed
* Fix a bug where db_update in stats would be 0 after initial database creation
* New count command for getting stats on found songs (similar to "find")
* New playlistmove command for moving songs in stored playlists
* New playlistdelete command for deleting songs from stored playlists
* New rename command for renaming stored playlists
* Increased default buffer_before_play from 0% to 10% to prevent skipping
* Lots of bug fixes, cleaned up code, and performance improvements

ver 0.12.2 (2007/3/20)
* Fix a bug where clients could cause MPD to segfault

ver 0.12.1 (2006/10/10)
* Fix segfault when scanning an MP3 that has a Xing tag with 0 frames
* Fix segfault when there's no audio output specified and one can't be detected
* Fix handling of escaping in quotes
* Allow a quality of -1 to be specified for shout outputs
* A few minor cleanups

ver 0.12.0 (2006/9/22)
* New audio output code which supports:
  * A plugin-like architecture
  * Non-libao ("native") outputs:
    * ALSA
    * OSS
    * OS X
    * Media MVP
    * PulseAudio
    * Shout (Icecast or Shoutcast)
  * Playing through multiple outputs at once
  * Enabling/disabling outputs while MPD is running
  * Saving output state (enabled/disabled) to the state_file
* OggFLAC support
* Musepack support
* Gapless MP3 playback
* MP3 ReplayGain support (using ID3v2 tags only)
* Support for MP2 files if MP3 support is enabled
* Composer, Performer, Comment, and Disc metadata support
* New outputs command for listing available audio outputs
* New enableoutput and disableoutput commands for enabling/disabling outputs
* New plchangesposid command for a stripped down version of plchanges
* New addid command for adding to the playlist and returning a song ID
* New commands and notcommands commands for checking available commands
* Can now specify any supported metadata type or "any" in search, find, and list
* New volume_normalization parameter for enabling Audio Compress normalization
* New metadata_to_use parameter for choosing supported metadata types
* New pid_file parameter for saving the MPD process ID to the specified file
* The db_file parameter is now required
* The port parameter is now optional (defaults to 6600)
* Can specify bind_to_address multiple times
* New --kill argument for killing MPD if pid_file is specified
* Removed --update-db argument (use the update function in your client instead)
* New mpdconf.example
* New mpd.conf man page 
* Removed bundled libmad and libid3tag
* Lots of bug fixes, cleaned up code, and performance improvements

ver 0.11.5 (2004/11/1)
1) New id3v1_encoding config option to configure the id3v1 tag encoding (patch
from dottedmag)
2) Strip '\r' from m3u playlists (thank you windows)
3) Use random() instead of rand() for playlist randomizing
4) Fix a bug trying skipping some commented lines in m3u playlist files
5) Fix a bug when fetching metadata from streams that may cause certain
weirdnesses
6) Fix a bug where replaygain preamp was used on files w/o replaygain tags
7) Fix a busy loop when trying to prebuffer a nonexistant or missing stream
8) Fix a bug in forgetting to remove leading ' ' in content-type for http
streams
9) Check for ice-name in http headers
10) Be sure the strip all '\n' chars in tags
11) Set $HOME env variable when setuid'ing, this should fix the /root/.mcop
errors triggered by arts/libao

ver 0.11.4 (2004/7/26)
1) Fixed a segfault when decoding mp3's with corrupt id3v2 tags
2) Fixed a memory leak when encountering id3v2 tags in mp3 decoder

ver 0.11.3 (2004/7/21)
1) Add support for http authentication for streams
2) Added replaygain pre-amp support
3) Better error handling for fread() in inputStream_file
4) Fixed a bug so that when a freeAllInterfaces is called, it sets
max_interface_connections to 0.  This prevents potential segfaults and other
nastiness for forked processes, like the player and update-er (do to
interfacePrintWithFD()).
5) Allow blockingWrite() to handle errors more gracefully (for example, if the
disc is full, and thus the write() fails or can't be completed, we just skip
this write() and continue, instead of getting stuck in an infinite loop until
the write() becomes successful)
6) Updated mpdconf.example from sbh/avuton
7) If "user" is specified, then convert ~ in paths to the user's home path
specified by "user" config paramter (not the actual current user running mpd).

ver 0.11.2 (2004/7/5) 
1) Work around in computing total time for mp3's whose first valid mpeg frame is
not layer III
2) Fix mp3 and mp4 decoders when seeking past the end of the file
3) Fix replaygain for flac and vorbis
4) Fix memory leaks in flac decoder (from normalperson)
5) Fix Several other bugs in playlist.c and directory.c (from normalperson)

ver 0.11.1 (2004/6/24)
1) Fix a bug that caused "popping" at the beginning of mp3's
2) Fix playlistid command
3) Fix move commands so they don't mess up the song id's
4) Added support for HTTP Proxy
5) Detect and skip recursive links in the music directory
6) Fix addPathToDB() so updating on a specific path doesn't exist correctly adds
the parent directories to the DB

ver 0.11.0 (2004/6/18)
1) Support for playing mp3 and Ogg Vorbis streams
2) Non-blocking Update
3) Replaygain support for Ogg Vorbis and FLAC (by Eric Moore aka AliasMrJones)
4) audio_output_format option that allows for all audio output to be converted
to a format compatible with any sound card
5) Own routines for to always support UTF-8 <-> ISO-8859-1 conversion
6) Added "Id" and "Pos" metadata for songs in playlist
7) Added commands: plchanges, currentsong, playid, seekid, playlistid, moveid,
swapid, deleteid
8) UTF-8 validation of all tags
9) Update specific files/directories (for fast, incremental updating)
10) Added ACK error codes
11) Mod file support
12) Added command_list_ok_begin
13) Play after stop resumes from last position in the playlist
14) Play while pause resumes playback
15) Better signal handling by mackstann
16) Cleanup decoder interface (now called InputPlugins)
17) --create-db no long starts the daemon
18) --no-daemon outputs to log files
19) --stdout sends output to stdout/stderr
20) Default port is now 6600
21) Lots of other cleanups and Bugfixes

ver 0.10.4 (2004/5/26)
1) Fix configure problems on OpenBSD with langinfo and iconv
2) Fix an infinte loop when writing to an interface and it has expired
3) Fix a segfault in decoding flac's
4) Ingore CRC stuff in mp3's since some encoders did not compute the CRC
correctly
5) Fix a segfault in processing faulty mp4 metadata

ver 0.10.3 (2004/4/2)
1) Fix a segfault when a blanck line is sent from a client
2) Fix for loading playlists on platforms where char is unsigned
3) When pausing, release audio device after we say pause is successful (this
makes pause appear to not lag)
4) When returning errors for unknown types by player, be sure to copy the
filename
5) add --disable-alsa for disabling alsa mixer support
6) Use select() for a portable usleep()
7) For alsa mixer, default to "Master' element, not first element

ver 0.10.2 (2004/3/25)
1) Add suport for AAC
2) Substitute '\n' with ' ' in tag info
3) Remove empty directories from db
4) Resume from current position in song when using state file
5) Pause now closes the music device, and reopens it on resuming
6) Fix unnecessary big endian byte swapping
7) If locale is "C" or "POSIX", then use ISO-8859-1 as the fs charset
8) Fix a bug where alsa mixer wasn't detecting volume changes
9) For alsa and software mixer, show volume to be the same as it was set (even
if its not the exact volume)
10) Report bitrate for wave files
11) Compute song length of CBR mp3's more accurately

ver 0.10.1 (2004/3/7)
1) Check to see if we need to add "-lm" when linking mpd
2) Fix issues with skipping bad frames in an mp3 (this way we get the correct
samplerate and such)
3) Fix crossfading bug with ogg's
4) Updated libmad and libid3tag included w/ source to 0.15.1b

ver 0.10.0 (2004/3/3)
1) Use UTF-8 for all client communications
2) Crossfading support
3) Password Authentication (all in plaintext)
4) Software mixer
5) Buffer Size is configurable
6) Reduced Memory consumption (use directory tree for search and find)
7) Bitrate support for Flac
8) setvol command (deprecates volume command)
9) add command takes directories
10) Path's in config file now work with ~
11) Add samplerate,bits, and channels to status
12) Reenable playTime in stats display
13) Fix a segfault when doing: add ""
14) Fix a segfault with flac vorbis comments simply being "="
15) Fix a segfault/bug in queueNextSong with repeat+random
16) Fix a bug, where one process may segfault, and cause more processes to spawn
w/o killing ones that lost their parent.
17) Fix a bug when the OSS device was unable to fetch the current volume,
it would close the device (when it maybe previously closed by the exact same
code)
18) command.c cleanup by mackstann
19) directory.c and command.c cleanup by tw-nym

ver 0.9.4 (2004/1/21)
1) Fix a bug where updated tag info wasn't being detected
2) Set the default audio write size to 1024 bytes (should decrease cpu load a
bit on some machines).
3) Make audio write size configurable via "audio_write_size" config option
4) Tweak output buffer size for connections by detecting the kernel output
buffer size.

ver 0.9.3 (2003/10/31)
1) Store total time/length of songs in db and display in *info commands
2) Display instantaneous bitrate in status command
3) Add Wave Support using libaudiofile (Patch from normalperson)
4) Command code cleanup (Patch from tw-nym)
5) Optimize listing of playlists (10-100x faster)
6) Optimize interface output (write in 4kB chunks instead of on every '\n')
7) Fix bug that prevented rm command from working
8) Fix bug where deleting current song skips the next song
9) Use iconv to convert vorbis comments from UTF-8 to Latin1

ver 0.9.2 (2003/10/6)
1) Fix FreeBSD Compilation Problems
2) Fix bug in move command
3) Add mixer_control options to configure which mixer control/device mpd
controls
4) Randomize on play -1
5) Fix a bug in toggling repeat off and at the end of the playlist

ver 0.9.1 (2003/9/30)
1) Fix a statement in the middle of declarations in listen.c, causes error for
gcc 2.7

ver 0.9.0 (2003/9/30)
1) Random play mode
2) Alsa Mixer Support
3) Save and Restore "state"
4) Default config file locations (.mpdconf and /etc/mpd.conf)
5) Make db file locations configurable
6) Move songs around in the playlist
7) Gapless playback
8) Use Xing tags for mp3's
9) Remove stop_on_error
10) Seeking support
11) Playlists can be loaded and deleted from subdirectories
12) Complete rewrite of player layer (fork()'s only once, opens and closes
audio device as needed).
13) Eliminate use and dependence of SIGIO
14) IPv6 support
15) Solaris compilations fixes
16) Support for different log levels
17) Timestamps for log entries
18) "user" config parameter for setuid (patch from Nagilum)
19) Other misc features and bug fixes

ver 0.8.7 (2003/9/3)
1) Fix a memory leak.  When closing a interface, was called close() on the fd
instead of calling fclose() on the fp that was opened with fdopen().

ver 0.8.6 (2003/8/25)
1) Fix a memory leak when a buffered existed, and a connection was unexpectedly
closed, and i wasn't free'ing the buffer apropriatly.

ver 0.8.5 (2003/8/17)
1) Fix a bug where an extra end of line is returned when attempting to play a
non existing file.  This causes parsing errors for clients.

ver 0.8.4 (2003/8/13)
1) Fix a bug where garbage is returned with errors in "list" command

ver 0.8.3 (2003/8/12) 
1) Fix a compilation error on older linux systems
2) Fix a bug in searching by title
3) Add "list" command
4) Add config options for specifying libao driver/plugin and options
5) Add config option to specify which address to bind to
6) Add support for loading and saving absolute pathnames in saved playlists
7) Playlist no longer creates duplicate entries for song data (more me
efficient)
8) Songs deleted from the db are now removed for the playlist as well

ver 0.8.2 (2003/7/22)
1) Increased the connection que for listen() from 0 to 5
2) Cleanup configure makefiles so that mpd uses MPD_LIBS and MPD_CFLAGS
rather than LIBS and CFLAGS
3) Put a cap on the number of commands per command list
4) Put a cap on the maximum number of buffered output lines
5) Get rid of TIME_WAIT/EADDRINUSE socket problem
6) Use asynchronious IO (i.e. trigger SIGIO instead so we can sleep in
select() calls longer)

ver 0.8.1 (2003/7/11)
1) FreeBSD fixes
2) Fix for rare segfault when updating
3) Fix bug where client was being hungup on when done playing current song
4) Fix bug when playing flac's where it incorrectly reports an error
5) Make stop playlist on error configurable
6) Configure checks for installed libmad and libid3tag and uses those if found
7) Use buffer->finished in *_decode's instead of depending on catching signals

ver 0.8.0 (2003/7/6)
1) Flac support
2) Make playlist max length configurable
3) New backward compatible status (backward compatible for 0.8.0 on)
4) listall command now can take a directory as an argument
5) Buffer rewritten to use shared memory instead of sockets
6) Playlist adding done using db
7) Add sort to list, and use binary search for finding
8) New "stats" command
9) Command list (for faster adding of large batches of files)
10) Add buffered chunks before play
11) Useful error reporting to clients (part of status command)
12) Use libid3tag for reading id3 tags (more stable)
13) Non-blocking output to clients
14) Fix bug when removing items from directory
15) Fix bug when playing mono mp3's
16) Fix bug when attempting to delete files when using samba
17) Lots of other bug fixes I can't remember

ver 0.7.0 (2003/6/20)
1) use mad instead of mpg123 for mp3 decoding
2) volume support
3) repeate playlist support
4) use autoconf/automake (i.e. "configure")
5) configurable max connections

ver 0.6.2 (2003/6/11)
1) Buffer support for ogg
2) new config file options: "connection_timeout" and "mpg123_ignore_junk"
3) new commands: "next", "previous", and "listall"
Thanks to Niklas Hofer for "next" and "previous" patches!
4) Search by filename
5) bug fix for pause when playing mp3's

ver 0.6.1 (2003/5/29)
1) Add conf file support
2) Fix a bug when doing mp3stop (do wait3(NULL,WNOHANG|WUNTRACED,NULL))
3) Fix a bug when fork'ing, fflush file buffers before forking so the
child doesn't print the same stuff in the buffer.

ver 0.6.0 (2003/5/25)
1) Add ogg vorbis support
2) Fix two bugs relating to tables, one for search by title, and one where we
freed the tables before directories, causing a segfault
3) The info command has been removed.

ver 0.5.0-0.5.2
Initial release(s).  Support for MP3 via mpg123<|MERGE_RESOLUTION|>--- conflicted
+++ resolved
@@ -1,4 +1,3 @@
-<<<<<<< HEAD
 ver 0.21 (not yet released)
 * protocol
   - "tagtypes" can be used to hide tags
@@ -6,10 +5,7 @@
 * output
   - alsa: non-blocking mode
 
-ver 0.20.5 (not yet released)
-=======
 ver 0.20.5 (2017/02/20)
->>>>>>> 575d1786
 * tags
   - id3: fix memory leak on corrupt ID3 tags
 * decoder
