--- conflicted
+++ resolved
@@ -1,4 +1,3 @@
-<<<<<<< HEAD
 ver 0.16 (20??/??/??)
 * protocol:
   - send song modification time to client
@@ -108,7 +107,8 @@
 * require GLib 2.12
 * added libwrap support
 * make single mode 'sticky'
-=======
+
+
 ver 0.15.14 (2010/11/06)
 * player_thread: fix assertion failure due to wrong music pipe on seek
 * output_thread: fix assertion failure due to race condition in OPEN
@@ -116,7 +116,6 @@
   - rewind: fix double free bug
 * decoders:
   - mp4ff, ffmpeg: add extension ".m4b" (audio book)
->>>>>>> dec70901
 
 
 ver 0.15.13 (2010/10/10)
