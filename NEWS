--- conflicted
+++ resolved
@@ -1,4 +1,3 @@
-<<<<<<< HEAD
 ver 0.22 (not yet released)
 * protocol
   - "findadd"/"searchadd"/"searchaddpl" support the "sort" and
@@ -12,13 +11,12 @@
 * filter
   - ffmpeg: new plugin based on FFmpeg's libavfilter library
   - hdcd: new plugin based on FFmpeg's "af_hdcd" for HDCD playback
-=======
+
 ver 0.21.12 (not yet released)
 * decoder
   - opus: ignore case in replay gain tag names
 * Windows
   - support backslash in relative URIs loaded from playlists
->>>>>>> b9553348
 
 ver 0.21.11 (2019/07/03)
 * input
