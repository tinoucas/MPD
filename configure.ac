--- conflicted
+++ resolved
@@ -1,10 +1,6 @@
 AC_PREREQ(2.60)
 
-<<<<<<< HEAD
 AC_INIT(mpd, 0.19~git, musicpd-dev-team@lists.sourceforge.net)
-=======
-AC_INIT(mpd, 0.18.16, mpd-devel@musicpd.org)
->>>>>>> fe45f282
 
 VERSION_MAJOR=0
 VERSION_MINOR=19
@@ -1403,31 +1399,6 @@
 
 dnl ------------------------ Post Decoder Plugins Tests -----------------------
 
-<<<<<<< HEAD
-if
-	test x$enable_aac = xno &&
-	test x$enable_audiofile = xno &&
-	test x$enable_ffmpeg = xno &&
-	test x$enable_flac = xno &&
-	test x$enable_fluidsynth = xno &&
-	test x$enable_mad = xno &&
-	test x$enable_mikmod = xno; then
-	test x$enable_modplug = xno &&
-	test x$enable_mp4v2 = xno &&
-	test x$enable_mpc = xno &&
-	test x$enable_mpg123 = xno &&
-	test x$enable_opus = xno &&
-	test x$enable_sidplay = xno &&
-	test x$enable_tremor = xno &&
-	test x$enable_vorbis = xno &&
-	test x$enable_wavpack = xno &&
-	test x$enable_wildmidi = xno &&
-
-		AC_MSG_ERROR([No input plugins supported!])
-fi
-
-=======
->>>>>>> fe45f282
 AM_CONDITIONAL(HAVE_XIPH,
 	test x$enable_vorbis = xyes || test x$enable_tremor = xyes || test x$enable_flac = xyes || test x$enable_opus = xyes)
 
