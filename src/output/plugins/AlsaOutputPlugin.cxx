/*
 * Copyright 2003-2019 The Music Player Daemon Project
 * http://www.musicpd.org
 *
 * This program is free software; you can redistribute it and/or modify
 * it under the terms of the GNU General Public License as published by
 * the Free Software Foundation; either version 2 of the License, or
 * (at your option) any later version.
 *
 * This program is distributed in the hope that it will be useful,
 * but WITHOUT ANY WARRANTY; without even the implied warranty of
 * MERCHANTABILITY or FITNESS FOR A PARTICULAR PURPOSE.  See the
 * GNU General Public License for more details.
 *
 * You should have received a copy of the GNU General Public License along
 * with this program; if not, write to the Free Software Foundation, Inc.,
 * 51 Franklin Street, Fifth Floor, Boston, MA 02110-1301 USA.
 */

#include "config.h"
#include "AlsaOutputPlugin.hxx"
#include "lib/alsa/AllowedFormat.hxx"
#include "lib/alsa/HwSetup.hxx"
#include "lib/alsa/NonBlock.hxx"
#include "lib/alsa/PeriodBuffer.hxx"
#include "lib/alsa/Version.hxx"
#include "../OutputAPI.hxx"
#include "mixer/MixerList.hxx"
<<<<<<< HEAD
#include "pcm/Export.hxx"
=======
#include "pcm/PcmExport.hxx"
#include "system/PeriodClock.hxx"
>>>>>>> f6125f0c
#include "thread/Mutex.hxx"
#include "thread/Cond.hxx"
#include "util/Manual.hxx"
#include "util/RuntimeError.hxx"
#include "util/Domain.hxx"
#include "util/ConstBuffer.hxx"
#include "util/ScopeExit.hxx"
#include "util/StringView.hxx"
#include "event/MultiSocketMonitor.hxx"
#include "event/DeferEvent.hxx"
#include "event/Call.hxx"
#include "Log.hxx"

#include <alsa/asoundlib.h>

#include <boost/lockfree/spsc_queue.hpp>

#include <string>
#include <forward_list>

static const char default_device[] = "default";

static constexpr unsigned MPD_ALSA_BUFFER_TIME_US = 500000;

class AlsaOutput final
	: AudioOutput, MultiSocketMonitor {

	DeferEvent defer_invalidate_sockets;

	/**
	 * This timer is used to re-schedule the #MultiSocketMonitor
	 * after it had been disabled to wait for the next Play() call
	 * to deliver more data.  This timer is necessary to start
	 * generating silence if Play() doesn't get called soon enough
	 * to avoid the xrun.
	 */
	TimerEvent silence_timer;

	PeriodClock throttle_silence_log;

	Manual<PcmExport> pcm_export;

	/**
	 * The configured name of the ALSA device; empty for the
	 * default device
	 */
	const std::string device;

#ifdef ENABLE_DSD
	/**
	 * Enable DSD over PCM according to the DoP standard?
	 *
	 * @see http://dsd-guide.com/dop-open-standard
	 */
	bool dop_setting;
#endif

	/** libasound's buffer_time setting (in microseconds) */
	const unsigned buffer_time;

	/** libasound's period_time setting (in microseconds) */
	const unsigned period_time;

	/** the mode flags passed to snd_pcm_open */
	int mode = 0;

	std::forward_list<Alsa::AllowedFormat> allowed_formats;

	/**
	 * Protects #dop_setting and #allowed_formats.
	 */
	mutable Mutex attributes_mutex;

	/** the libasound PCM device handle */
	snd_pcm_t *pcm;

#ifndef NDEBUG
	/**
	 * The size of one audio frame passed to method play().
	 */
	size_t in_frame_size;
#endif

	/**
	 * The size of one audio frame passed to libasound.
	 */
	size_t out_frame_size;

	/**
	 * The size of one period, in number of frames.
	 */
	snd_pcm_uframes_t period_frames;

	std::chrono::steady_clock::duration effective_period_duration;

	/**
	 * If snd_pcm_avail() goes above this value and no more data
	 * is available in the #ring_buffer, we need to play some
	 * silence.
	 */
	snd_pcm_sframes_t max_avail_frames;

	/**
	 * Is this a buggy alsa-lib version, which needs a workaround
	 * for the snd_pcm_drain() bug always returning -EAGAIN?  See
	 * alsa-lib commits fdc898d41135 and e4377b16454f for details.
	 * This bug was fixed in alsa-lib version 1.1.4.
	 *
	 * The workaround is to re-enable blocking mode for the
	 * snd_pcm_drain() call.
	 */
	bool work_around_drain_bug;

	/**
	 * After Open() or Cancel(), has this output been activated by
	 * a Play() command?
	 *
	 * Protected by #mutex.
	 */
	bool active;

	/**
	 * Is this output waiting for more data?
	 *
	 * Protected by #mutex.
	 */
	bool waiting;

	/**
	 * Do we need to call snd_pcm_prepare() before the next write?
	 * It means that we put the device to SND_PCM_STATE_SETUP by
	 * calling snd_pcm_drop().
	 *
	 * Without this flag, we could easily recover after a failed
	 * optimistic write (returning -EBADFD), but the Raspberry Pi
	 * audio driver is infamous for generating ugly artefacts from
	 * this.
	 */
	bool must_prepare;

	/**
	 * Has snd_pcm_writei() been called successfully at least once
	 * since the PCM was prepared?
	 *
	 * This is necessary to work around a kernel bug which causes
	 * snd_pcm_drain() to return -EAGAIN forever in non-blocking
	 * mode if snd_pcm_writei() was never called.
	 */
	bool written;

	bool drain;

	/**
	 * This buffer gets allocated after opening the ALSA device.
	 * It contains silence samples, enough to fill one period (see
	 * #period_frames).
	 */
	uint8_t *silence;

	AlsaNonBlockPcm non_block;

	/**
	 * For copying data from OutputThread to IOThread.
	 */
	boost::lockfree::spsc_queue<uint8_t> *ring_buffer;

	Alsa::PeriodBuffer period_buffer;

	/**
	 * Protects #cond, #error, #active, #waiting, #drain.
	 */
	mutable Mutex mutex;

	/**
	 * Used to wait when #ring_buffer is full.  It will be
	 * signalled each time data is popped from the #ring_buffer,
	 * making space for more data.
	 */
	Cond cond;

	std::exception_ptr error;

public:
	AlsaOutput(EventLoop &loop, const ConfigBlock &block);

	~AlsaOutput() noexcept {
		/* free libasound's config cache */
		snd_config_update_free_global();
	}

	using MultiSocketMonitor::GetEventLoop;

	gcc_pure
	const char *GetDevice() const noexcept {
		return device.empty() ? default_device : device.c_str();
	}

	static AudioOutput *Create(EventLoop &event_loop,
				   const ConfigBlock &block) {
		return new AlsaOutput(event_loop, block);
	}

private:
	const std::map<std::string, std::string> GetAttributes() const noexcept override;
	void SetAttribute(std::string &&name, std::string &&value) override;

	void Enable() override;
	void Disable() noexcept override;

	void Open(AudioFormat &audio_format) override;
	void Close() noexcept override;

	size_t Play(const void *chunk, size_t size) override;
	void Drain() override;
	void Cancel() noexcept override;

	/**
	 * Set up the snd_pcm_t object which was opened by the caller.
	 * Set up the configured settings and the audio format.
	 *
	 * Throws #std::runtime_error on error.
	 */
	void Setup(AudioFormat &audio_format, PcmExport::Params &params);

#ifdef ENABLE_DSD
	void SetupDop(AudioFormat audio_format,
		      PcmExport::Params &params);
#endif

	void SetupOrDop(AudioFormat &audio_format, PcmExport::Params &params
#ifdef ENABLE_DSD
			, bool dop
#endif
			);

	gcc_pure
	bool LockIsActive() const noexcept {
		const std::lock_guard<Mutex> lock(mutex);
		return active;
	}

	gcc_pure
	bool LockIsActiveAndNotWaiting() const noexcept {
		const std::lock_guard<Mutex> lock(mutex);
		return active && !waiting;
	}

	/**
	 * Activate the output by registering the sockets in the
	 * #EventLoop.  Before calling this, filling the ring buffer
	 * has no effect; nothing will be played, and no code will be
	 * run on #EventLoop's thread.
	 *
	 * Caller must hold the mutex.
	 *
	 * @return true if Activate() was called, false if the mutex
	 * was never unlocked
	 */
	bool Activate() noexcept {
		if (active && !waiting)
			return false;

		active = true;
		waiting = false;

		const ScopeUnlock unlock(mutex);
		defer_invalidate_sockets.Schedule();
		return true;
	}

	int Recover(int err) noexcept;

	/**
	 * Drain all buffers.  To be run in #EventLoop's thread.
	 *
	 * Throws on error.
	 *
	 * @return true if draining is complete, false if this method
	 * needs to be called again later
	 */
	bool DrainInternal();

	/**
	 * Stop playback immediately, dropping all buffers.  To be run
	 * in #EventLoop's thread.
	 */
	void CancelInternal() noexcept;

	/**
	 * @return false if no data was moved
	 */
	bool CopyRingToPeriodBuffer() noexcept {
		if (period_buffer.IsFull())
			return false;

		size_t nbytes = ring_buffer->pop(period_buffer.GetTail(),
						 period_buffer.GetSpaceBytes());
		if (nbytes == 0)
			return false;

		period_buffer.AppendBytes(nbytes);

		const std::lock_guard<Mutex> lock(mutex);
		/* notify the OutputThread that there is now
		   room in ring_buffer */
		cond.notify_one();

		return true;
	}

	snd_pcm_sframes_t WriteFromPeriodBuffer() noexcept {
		assert(period_buffer.IsFull());
		assert(period_buffer.GetFrames(out_frame_size) > 0);

		auto frames_written = snd_pcm_writei(pcm, period_buffer.GetHead(),
						     period_buffer.GetFrames(out_frame_size));
		if (frames_written > 0) {
			written = true;
			period_buffer.ConsumeFrames(frames_written,
						    out_frame_size);
		}

		return frames_written;
	}

	void LockCaughtError() noexcept {
		period_buffer.Clear();

		const std::lock_guard<Mutex> lock(mutex);
		error = std::current_exception();
		active = false;
<<<<<<< HEAD
		cond.notify_one();
=======
		waiting = false;
		cond.signal();
>>>>>>> f6125f0c
	}

	/**
	 * Callback for @silence_timer
	 */
	void OnSilenceTimer() noexcept {
		{
			const std::lock_guard<Mutex> lock(mutex);
			assert(active);
			waiting = false;
		}

		MultiSocketMonitor::InvalidateSockets();
	}

	/* virtual methods from class MultiSocketMonitor */
	std::chrono::steady_clock::duration PrepareSockets() noexcept override;
	void DispatchSockets() noexcept override;
};

static constexpr Domain alsa_output_domain("alsa_output");

AlsaOutput::AlsaOutput(EventLoop &_loop, const ConfigBlock &block)
	:AudioOutput(FLAG_ENABLE_DISABLE),
	 MultiSocketMonitor(_loop),
	 defer_invalidate_sockets(_loop, BIND_THIS_METHOD(InvalidateSockets)),
	 silence_timer(_loop, BIND_THIS_METHOD(OnSilenceTimer)),
	 device(block.GetBlockValue("device", "")),
#ifdef ENABLE_DSD
	 dop_setting(block.GetBlockValue("dop", false) ||
		     /* legacy name from MPD 0.18 and older: */
		     block.GetBlockValue("dsd_usb", false)),
#endif
	 buffer_time(block.GetPositiveValue("buffer_time",
					    MPD_ALSA_BUFFER_TIME_US)),
	 period_time(block.GetPositiveValue("period_time", 0u))
{
#ifdef SND_PCM_NO_AUTO_RESAMPLE
	if (!block.GetBlockValue("auto_resample", true))
		mode |= SND_PCM_NO_AUTO_RESAMPLE;
#endif

#ifdef SND_PCM_NO_AUTO_CHANNELS
	if (!block.GetBlockValue("auto_channels", true))
		mode |= SND_PCM_NO_AUTO_CHANNELS;
#endif

#ifdef SND_PCM_NO_AUTO_FORMAT
	if (!block.GetBlockValue("auto_format", true))
		mode |= SND_PCM_NO_AUTO_FORMAT;
#endif

	const char *allowed_formats_string =
		block.GetBlockValue("allowed_formats", nullptr);
	if (allowed_formats_string != nullptr)
		allowed_formats = Alsa::AllowedFormat::ParseList(allowed_formats_string);
}

const std::map<std::string, std::string>
AlsaOutput::GetAttributes() const noexcept
{
	const std::lock_guard<Mutex> lock(attributes_mutex);

	return {
		std::make_pair("allowed_formats",
			       Alsa::ToString(allowed_formats)),
#ifdef ENABLE_DSD
		std::make_pair("dop", dop_setting ? "1" : "0"),
#endif
	};
}

void
AlsaOutput::SetAttribute(std::string &&name, std::string &&value)
{
	if (name == "allowed_formats") {
		const std::lock_guard<Mutex> lock(attributes_mutex);
		allowed_formats = Alsa::AllowedFormat::ParseList({value.data(), value.length()});
#ifdef ENABLE_DSD
	} else if (name == "dop") {
		const std::lock_guard<Mutex> lock(attributes_mutex);
		if (value == "0")
			dop_setting = false;
		else if (value == "1")
			dop_setting = true;
		else
			throw std::invalid_argument("Bad 'dop' value");
#endif
	} else
		AudioOutput::SetAttribute(std::move(name), std::move(value));
}

void
AlsaOutput::Enable()
{
	pcm_export.Construct();
}

void
AlsaOutput::Disable() noexcept
{
	pcm_export.Destruct();
}

static bool
alsa_test_default_device()
{
	snd_pcm_t *handle;

	int ret = snd_pcm_open(&handle, default_device,
			       SND_PCM_STREAM_PLAYBACK, SND_PCM_NONBLOCK);
	if (ret) {
		FormatError(alsa_output_domain,
			    "Error opening default ALSA device: %s",
			    snd_strerror(-ret));
		return false;
	} else
		snd_pcm_close(handle);

	return true;
}

/**
 * Wrapper for snd_pcm_sw_params().
 */
static void
AlsaSetupSw(snd_pcm_t *pcm, snd_pcm_uframes_t start_threshold,
	    snd_pcm_uframes_t avail_min)
{
	snd_pcm_sw_params_t *swparams;
	snd_pcm_sw_params_alloca(&swparams);

	int err = snd_pcm_sw_params_current(pcm, swparams);
	if (err < 0)
		throw FormatRuntimeError("snd_pcm_sw_params_current() failed: %s",
					 snd_strerror(-err));

	err = snd_pcm_sw_params_set_start_threshold(pcm, swparams,
						    start_threshold);
	if (err < 0)
		throw FormatRuntimeError("snd_pcm_sw_params_set_start_threshold() failed: %s",
					 snd_strerror(-err));

	err = snd_pcm_sw_params_set_avail_min(pcm, swparams, avail_min);
	if (err < 0)
		throw FormatRuntimeError("snd_pcm_sw_params_set_avail_min() failed: %s",
					 snd_strerror(-err));

	err = snd_pcm_sw_params(pcm, swparams);
	if (err < 0)
		throw FormatRuntimeError("snd_pcm_sw_params() failed: %s",
					 snd_strerror(-err));
}

inline void
AlsaOutput::Setup(AudioFormat &audio_format,
		  PcmExport::Params &params)
{
	const auto hw_result = Alsa::SetupHw(pcm,
					     buffer_time, period_time,
					     audio_format, params);

	FormatDebug(alsa_output_domain, "format=%s (%s)",
		    snd_pcm_format_name(hw_result.format),
		    snd_pcm_format_description(hw_result.format));

	FormatDebug(alsa_output_domain, "buffer_size=%u period_size=%u",
		    (unsigned)hw_result.buffer_size,
		    (unsigned)hw_result.period_size);

	AlsaSetupSw(pcm, hw_result.buffer_size - hw_result.period_size,
		    hw_result.period_size);

	auto alsa_period_size = hw_result.period_size;
	if (alsa_period_size == 0)
		/* this works around a SIGFPE bug that occurred when
		   an ALSA driver indicated period_size==0; this
		   caused a division by zero in alsa_play().  By using
		   the fallback "1", we make sure that this won't
		   happen again. */
		alsa_period_size = 1;

	period_frames = alsa_period_size;
	effective_period_duration = audio_format.FramesToTime<decltype(effective_period_duration)>(period_frames);

	/* generate silence if there's less than one period of data
	   in the ALSA-PCM buffer */
	max_avail_frames = hw_result.buffer_size - hw_result.period_size;

	silence = new uint8_t[snd_pcm_frames_to_bytes(pcm, alsa_period_size)];
	snd_pcm_format_set_silence(hw_result.format, silence,
				   alsa_period_size * audio_format.channels);

}

#ifdef ENABLE_DSD

inline void
AlsaOutput::SetupDop(const AudioFormat audio_format,
		     PcmExport::Params &params)
{
	assert(audio_format.format == SampleFormat::DSD);

	/* pass 24 bit to AlsaSetup() */

	AudioFormat dop_format = audio_format;
	dop_format.format = SampleFormat::S24_P32;

	const AudioFormat check = dop_format;

	Setup(dop_format, params);

	/* if the device allows only 32 bit, shift all DoP
	   samples left by 8 bit and leave the lower 8 bit cleared;
	   the DSD-over-USB documentation does not specify whether
	   this is legal, but there is anecdotical evidence that this
	   is possible (and the only option for some devices) */
	params.shift8 = dop_format.format == SampleFormat::S32;
	if (dop_format.format == SampleFormat::S32)
		dop_format.format = SampleFormat::S24_P32;

	if (dop_format != check) {
		/* no bit-perfect playback, which is required
		   for DSD over USB */
		delete[] silence;
		throw std::runtime_error("Failed to configure DSD-over-PCM");
	}
}

#endif

inline void
AlsaOutput::SetupOrDop(AudioFormat &audio_format, PcmExport::Params &params
#ifdef ENABLE_DSD
		       , bool dop
#endif
		       )
{
#ifdef ENABLE_DSD
	std::exception_ptr dop_error;
	if (dop && audio_format.format == SampleFormat::DSD) {
		try {
			params.dsd_mode = PcmExport::DsdMode::DOP;
			SetupDop(audio_format, params);
			return;
		} catch (...) {
			dop_error = std::current_exception();
			params.dsd_mode = PcmExport::DsdMode::NONE;
		}
	}

	try {
#endif
		Setup(audio_format, params);
#ifdef ENABLE_DSD
	} catch (...) {
		if (dop_error)
			/* if DoP was attempted, prefer returning the
			   original DoP error instead of the fallback
			   error */
			std::rethrow_exception(dop_error);
		else
			throw;
	}
#endif
}

static constexpr bool
MaybeDmix(snd_pcm_type_t type)
{
	return type == SND_PCM_TYPE_DMIX || type == SND_PCM_TYPE_PLUG;
}

gcc_pure
static bool
MaybeDmix(snd_pcm_t *pcm) noexcept
{
	return MaybeDmix(snd_pcm_type(pcm));
}

static const Alsa::AllowedFormat &
BestMatch(const std::forward_list<Alsa::AllowedFormat> &haystack,
	  const AudioFormat &needle)
{
	assert(!haystack.empty());

	for (const auto &i : haystack)
		if (needle.MatchMask(i.format))
			return i;

	return haystack.front();
}

void
AlsaOutput::Open(AudioFormat &audio_format)
{
#ifdef ENABLE_DSD
	bool dop;
#endif

	{
		const std::lock_guard<Mutex> lock(attributes_mutex);
#ifdef ENABLE_DSD
		dop = dop_setting;
#endif

		if (!allowed_formats.empty()) {
			const auto &a = BestMatch(allowed_formats,
						  audio_format);
			audio_format.ApplyMask(a.format);
#ifdef ENABLE_DSD
			dop = a.dop;
#endif
		}
	}

	int err = snd_pcm_open(&pcm, GetDevice(),
			       SND_PCM_STREAM_PLAYBACK, mode);
	if (err < 0)
		throw FormatRuntimeError("Failed to open ALSA device \"%s\": %s",
					 GetDevice(), snd_strerror(err));

	FormatDebug(alsa_output_domain, "opened %s type=%s",
		    snd_pcm_name(pcm),
		    snd_pcm_type_name(snd_pcm_type(pcm)));

	PcmExport::Params params;
	params.alsa_channel_order = true;

	try {
		SetupOrDop(audio_format, params
#ifdef ENABLE_DSD
			   , dop
#endif
			   );
	} catch (...) {
		snd_pcm_close(pcm);
		std::throw_with_nested(FormatRuntimeError("Error opening ALSA device \"%s\"",
							  GetDevice()));
	}

	work_around_drain_bug = MaybeDmix(pcm) &&
		GetRuntimeAlsaVersion() < MakeAlsaVersion(1, 1, 4);

	snd_pcm_nonblock(pcm, 1);

#ifdef ENABLE_DSD
	if (params.dsd_mode == PcmExport::DsdMode::DOP)
		FormatDebug(alsa_output_domain, "DoP (DSD over PCM) enabled");
#endif

	pcm_export->Open(audio_format.format,
			 audio_format.channels,
			 params);

#ifndef NDEBUG
	in_frame_size = audio_format.GetFrameSize();
#endif
	out_frame_size = pcm_export->GetOutputFrameSize();

	drain = false;

	size_t period_size = period_frames * out_frame_size;
	ring_buffer = new boost::lockfree::spsc_queue<uint8_t>(period_size * 4);

	period_buffer.Allocate(period_frames, out_frame_size);

	active = false;
	waiting = false;
	must_prepare = false;
	written = false;
	error = {};
}

inline int
AlsaOutput::Recover(int err) noexcept
{
	if (err == -EPIPE) {
		FormatDebug(alsa_output_domain,
			    "Underrun on ALSA device \"%s\"",
			    GetDevice());
	} else if (err == -ESTRPIPE) {
		FormatDebug(alsa_output_domain,
			    "ALSA device \"%s\" was suspended",
			    GetDevice());
	}

	switch (snd_pcm_state(pcm)) {
	case SND_PCM_STATE_PAUSED:
		err = snd_pcm_pause(pcm, /* disable */ 0);
		break;
	case SND_PCM_STATE_SUSPENDED:
		err = snd_pcm_resume(pcm);
		if (err == -EAGAIN)
			return 0;
		/* fall-through to snd_pcm_prepare: */
#if GCC_CHECK_VERSION(7,0)
		[[fallthrough]];
#endif
	case SND_PCM_STATE_OPEN:
	case SND_PCM_STATE_SETUP:
	case SND_PCM_STATE_XRUN:
		period_buffer.Rewind();
		written = false;
		err = snd_pcm_prepare(pcm);
		break;
	case SND_PCM_STATE_DISCONNECTED:
		break;
	/* this is no error, so just keep running */
	case SND_PCM_STATE_PREPARED:
	case SND_PCM_STATE_RUNNING:
	case SND_PCM_STATE_DRAINING:
		err = 0;
		break;

	default:
		/* this default case is just here to work around
		   -Wswitch due to SND_PCM_STATE_PRIVATE1 (libasound
		   1.1.6) */
		break;
	}

	return err;
}

inline bool
AlsaOutput::DrainInternal()
{
	/* drain ring_buffer */
	CopyRingToPeriodBuffer();

	/* drain period_buffer */
	if (!period_buffer.IsCleared()) {
		if (!period_buffer.IsFull())
			/* generate some silence to finish the partial
			   period */
			period_buffer.FillWithSilence(silence, out_frame_size);

		/* drain period_buffer */
		if (!period_buffer.IsDrained()) {
			auto frames_written = WriteFromPeriodBuffer();
			if (frames_written < 0) {
				if (frames_written == -EAGAIN)
					return false;

				throw FormatRuntimeError("snd_pcm_writei() failed: %s",
							 snd_strerror(-frames_written));
			}

			/* need to call CopyRingToPeriodBuffer() and
			   WriteFromPeriodBuffer() again in the next
			   iteration, so don't finish the drain just
			   yet */
			return false;
		}
	}

	if (!written)
		/* if nothing has ever been written to the PCM, we
		   don't need to drain it */
		return true;

	switch (snd_pcm_state(pcm)) {
	case SND_PCM_STATE_PREPARED:
	case SND_PCM_STATE_RUNNING:
		/* these states require a call to snd_pcm_drain() */
		break;

	case SND_PCM_STATE_DRAINING:
		/* already draining, but not yet finished; this is
		   probably a spurious epoll event, and we should wait
		   for the next one */
		return false;

	default:
		/* all other states cannot be drained, and we're
		   done */
		return true;
	}

	/* .. and finally drain the ALSA hardware buffer */

	int result;
	if (work_around_drain_bug) {
		snd_pcm_nonblock(pcm, 0);
		result = snd_pcm_drain(pcm);
		snd_pcm_nonblock(pcm, 1);
	} else
		result = snd_pcm_drain(pcm);

	if (result == 0)
		return true;
	else if (result == -EAGAIN)
		return false;
	else
		throw FormatRuntimeError("snd_pcm_drain() failed: %s",
					 snd_strerror(-result));
}

void
AlsaOutput::Drain()
{
	std::unique_lock<Mutex> lock(mutex);

	if (error)
		std::rethrow_exception(error);

	drain = true;

	Activate();

	cond.wait(lock, [this]{ return !drain || !active; });

	if (error)
		std::rethrow_exception(error);
}

inline void
AlsaOutput::CancelInternal() noexcept
{
	/* this method doesn't need to lock the mutex because while it
	   runs, the calling thread is blocked inside Cancel() */

	must_prepare = true;

	snd_pcm_drop(pcm);

	pcm_export->Reset();
	period_buffer.Clear();
	ring_buffer->reset();

	active = false;
	waiting = false;

	MultiSocketMonitor::Reset();
	defer_invalidate_sockets.Cancel();
	silence_timer.Cancel();
}

void
AlsaOutput::Cancel() noexcept
{
	if (!LockIsActive()) {
		/* early cancel, quick code path without thread
		   synchronization */

		pcm_export->Reset();
		assert(period_buffer.IsCleared());
		ring_buffer->reset();

		return;
	}

	BlockingCall(GetEventLoop(), [this](){
			CancelInternal();
		});
}

void
AlsaOutput::Close() noexcept
{
	/* make sure the I/O thread isn't inside DispatchSockets() */
	BlockingCall(GetEventLoop(), [this](){
			MultiSocketMonitor::Reset();
			defer_invalidate_sockets.Cancel();
			silence_timer.Cancel();
		});

	period_buffer.Free();
	delete ring_buffer;
	snd_pcm_close(pcm);
	delete[] silence;
}

size_t
AlsaOutput::Play(const void *chunk, size_t size)
{
	assert(size > 0);
	assert(size % in_frame_size == 0);

	const auto e = pcm_export->Export({chunk, size});
	if (e.empty())
		return size;

	std::unique_lock<Mutex> lock(mutex);

	while (true) {
		if (error)
			std::rethrow_exception(error);

		size_t bytes_written = ring_buffer->push((const uint8_t *)e.data,
							 e.size);
		if (bytes_written > 0)
			return pcm_export->CalcInputSize(bytes_written);

		/* now that the ring_buffer is full, we can activate
		   the socket handlers to trigger the first
		   snd_pcm_writei() */
		if (Activate())
			/* since everything may have changed while the
			   mutex was unlocked, we need to skip the
			   cond.wait() call below and check the new
			   status */
			continue;

		/* wait for the DispatchSockets() to make room in the
		   ring_buffer */
		cond.wait(lock);
	}
}

std::chrono::steady_clock::duration
AlsaOutput::PrepareSockets() noexcept
{
	if (!LockIsActiveAndNotWaiting()) {
		ClearSocketList();
		return std::chrono::steady_clock::duration(-1);
	}

	try {
		return non_block.PrepareSockets(*this, pcm);
	} catch (...) {
		ClearSocketList();
		LockCaughtError();
		return std::chrono::steady_clock::duration(-1);
	}
}

void
AlsaOutput::DispatchSockets() noexcept
try {
	non_block.DispatchSockets(*this, pcm);

	if (must_prepare) {
		must_prepare = false;
		written = false;

		int err = snd_pcm_prepare(pcm);
		if (err < 0)
			throw FormatRuntimeError("snd_pcm_prepare() failed: %s",
						 snd_strerror(-err));
	}

	{
		const std::lock_guard<Mutex> lock(mutex);

		assert(active);

		if (drain) {
			{
				ScopeUnlock unlock(mutex);
				if (!DrainInternal())
					return;

				MultiSocketMonitor::InvalidateSockets();
			}

			drain = false;
			cond.notify_one();
			return;
		}
	}

	CopyRingToPeriodBuffer();

	if (!period_buffer.IsFull()) {
		if (snd_pcm_state(pcm) == SND_PCM_STATE_PREPARED ||
		    snd_pcm_avail(pcm) <= max_avail_frames) {
			/* at SND_PCM_STATE_PREPARED (not yet switched
			   to SND_PCM_STATE_RUNNING), we have no
			   pressure to fill the ALSA buffer, because
			   no xrun can possibly occur; and if no data
			   is available right now, we can easily wait
			   until some is available; so we just stop
			   monitoring the ALSA file descriptor, and
			   let it be reactivated by Play()/Activate()
			   whenever more data arrives */
			/* the same applies when there is still enough
			   data in the ALSA-PCM buffer (determined by
			   snd_pcm_avail()); this can happen at the
			   start of playback, when our ring_buffer is
			   smaller than the ALSA-PCM buffer */

			{
				const std::lock_guard<Mutex> lock(mutex);
<<<<<<< HEAD
				active = false;
				cond.notify_one();
=======
				waiting = true;
				cond.signal();
>>>>>>> f6125f0c
			}

			/* avoid race condition: see if data has
			   arrived meanwhile before disabling the
			   event (but after setting the "waiting"
			   flag) */
			if (!CopyRingToPeriodBuffer()) {
				MultiSocketMonitor::Reset();
				defer_invalidate_sockets.Cancel();

				/* just in case Play() doesn't get
				   called soon enough, schedule a
				   timer which generates silence
				   before the xrun occurs */
				/* the timer fires in half of a
				   period; this short duration may
				   produce a few more wakeups than
				   necessary, but should be small
				   enough to avoid the xrun */
				silence_timer.Schedule(effective_period_duration / 2);
			}

			return;
		}

		if (throttle_silence_log.CheckUpdate(std::chrono::seconds(5)))
			FormatWarning(alsa_output_domain, "Decoder is too slow; playing silence to avoid xrun");

		/* insert some silence if the buffer has not enough
		   data yet, to avoid ALSA xrun */
		period_buffer.FillWithSilence(silence, out_frame_size);
	}

	auto frames_written = WriteFromPeriodBuffer();
	if (frames_written < 0) {
		if (frames_written == -EAGAIN || frames_written == -EINTR)
			/* try again in the next DispatchSockets()
			   call which is still scheduled */
			return;

		if (Recover(frames_written) < 0)
			throw FormatRuntimeError("snd_pcm_writei() failed: %s",
						 snd_strerror(-frames_written));

		/* recovered; try again in the next DispatchSockets()
		   call */
		return;
	}
} catch (...) {
	MultiSocketMonitor::Reset();
	LockCaughtError();
}

const struct AudioOutputPlugin alsa_output_plugin = {
	"alsa",
	alsa_test_default_device,
	&AlsaOutput::Create,
	&alsa_mixer_plugin,
};<|MERGE_RESOLUTION|>--- conflicted
+++ resolved
@@ -26,12 +26,8 @@
 #include "lib/alsa/Version.hxx"
 #include "../OutputAPI.hxx"
 #include "mixer/MixerList.hxx"
-<<<<<<< HEAD
 #include "pcm/Export.hxx"
-=======
-#include "pcm/PcmExport.hxx"
 #include "system/PeriodClock.hxx"
->>>>>>> f6125f0c
 #include "thread/Mutex.hxx"
 #include "thread/Cond.hxx"
 #include "util/Manual.hxx"
@@ -363,12 +359,8 @@
 		const std::lock_guard<Mutex> lock(mutex);
 		error = std::current_exception();
 		active = false;
-<<<<<<< HEAD
+		waiting = false;
 		cond.notify_one();
-=======
-		waiting = false;
-		cond.signal();
->>>>>>> f6125f0c
 	}
 
 	/**
@@ -1054,13 +1046,8 @@
 
 			{
 				const std::lock_guard<Mutex> lock(mutex);
-<<<<<<< HEAD
-				active = false;
+				waiting = true;
 				cond.notify_one();
-=======
-				waiting = true;
-				cond.signal();
->>>>>>> f6125f0c
 			}
 
 			/* avoid race condition: see if data has
