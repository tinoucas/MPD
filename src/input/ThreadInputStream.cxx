// SPDX-License-Identifier: GPL-2.0-or-later
// Copyright The Music Player Daemon Project

#include "ThreadInputStream.hxx"
#include "thread/Name.hxx"

#include <cassert>

#include <string.h>

ThreadInputStream::ThreadInputStream(const char *_plugin,
				     const char *_uri,
				     Mutex &_mutex,
				     size_t _buffer_size) noexcept
	:InputStream(_uri, _mutex),
	 plugin(_plugin),
	 thread(BIND_THIS_METHOD(ThreadFunc)),
	 allocation(_buffer_size)
{
	allocation.SetName("InputStream");
	allocation.ForkCow(false);
}

void
ThreadInputStream::Stop() noexcept
{
	if (!thread.IsDefined())
		return;

	{
		const std::scoped_lock lock{mutex};
		close = true;
		wake_cond.notify_one();
	}

	Cancel();

	thread.Join();

	buffer.Clear();
}

void
ThreadInputStream::Start()
{
	thread.Start();
}

void
ThreadInputStream::ThreadSeek([[maybe_unused]] offset_type new_offset)
{
	assert(!IsSeekable());

	throw std::runtime_error{"Not seekable"};
}

inline void
ThreadInputStream::ThreadFunc() noexcept
{
	FmtThreadName("input:{}", plugin);

	std::unique_lock lock{mutex};

	try {
		Open();
	} catch (...) {
		postponed_exception = std::current_exception();
		SetReady();
		return;
	}

	/* we're ready, tell it to our client */
	SetReady();

	while (!close) {
		assert(!postponed_exception);

		if (IsSeeking()) {
			const auto seek_offset_copy = offset = seek_offset;
			seek_offset = UNKNOWN_SIZE;
			eof = false;
			buffer.Clear();

			try {
				const ScopeUnlock unlock(mutex);
				ThreadSeek(seek_offset_copy);
			} catch (...) {
				postponed_exception = std::current_exception();
				InvokeOnAvailable();
				break;
			}

			offset = seek_offset_copy;
		}

		auto w = buffer.Write();
		if (w.empty()) {
			wake_cond.wait(lock);
		} else {
			size_t nbytes;

			try {
				const ScopeUnlock unlock(mutex);
				nbytes = ThreadRead(w);
			} catch (...) {
				postponed_exception = std::current_exception();
				caller_cond.notify_one();
				InvokeOnAvailable();
				break;
			}

			caller_cond.notify_one();
			InvokeOnAvailable();

			if (nbytes == 0) {
				eof = true;
				break;
			}

			buffer.Append(nbytes);
		}
	}

	Close();
}

void
ThreadInputStream::Check()
{
	assert(!thread.IsInside());

	if (postponed_exception)
		std::rethrow_exception(postponed_exception);
}

bool
ThreadInputStream::IsAvailable() const noexcept
{
	assert(!thread.IsInside());

	return !IsEOF() || postponed_exception;
}

void
ThreadInputStream::Seek([[maybe_unused]] std::unique_lock<Mutex> &lock,
			offset_type new_offset)
{
	seek_offset = new_offset;
	wake_cond.notify_one();
}

size_t
ThreadInputStream::Read(std::unique_lock<Mutex> &lock,
			std::span<std::byte> dest)
{
	assert(!thread.IsInside());

	while (true) {
		if (postponed_exception)
			std::rethrow_exception(postponed_exception);

		if (IsSeeking()) {
			caller_cond.wait(lock);
			continue;
		}

		auto r = buffer.Read();
		if (!r.empty()) {
			size_t nbytes = std::min(dest.size(), r.size());
			memcpy(dest.data(), r.data(), nbytes);
			buffer.Consume(nbytes);
<<<<<<< HEAD
			wake_cond.notify_one();
=======

			if (buffer.empty())
				/* when the buffer becomes empty,
				   reset its head and tail so the next
				   write can fill the whole buffer and
				   not just the part after the tail */
				buffer.Clear();

			wake_cond.notify_all();
>>>>>>> b080ca86
			offset += nbytes;
			return nbytes;
		}

		if (eof)
			return 0;

		caller_cond.wait(lock);
	}
}

bool
ThreadInputStream::IsEOF() const noexcept
{
	assert(!thread.IsInside());

	return eof && buffer.empty() && !IsSeeking();
}<|MERGE_RESOLUTION|>--- conflicted
+++ resolved
@@ -169,9 +169,6 @@
 			size_t nbytes = std::min(dest.size(), r.size());
 			memcpy(dest.data(), r.data(), nbytes);
 			buffer.Consume(nbytes);
-<<<<<<< HEAD
-			wake_cond.notify_one();
-=======
 
 			if (buffer.empty())
 				/* when the buffer becomes empty,
@@ -180,8 +177,7 @@
 				   not just the part after the tail */
 				buffer.Clear();
 
-			wake_cond.notify_all();
->>>>>>> b080ca86
+			wake_cond.notify_one();
 			offset += nbytes;
 			return nbytes;
 		}
