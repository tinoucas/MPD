// SPDX-License-Identifier: GPL-2.0-or-later
// Copyright The Music Player Daemon Project

#include "AsyncInputStream.hxx"
#include "tag/Tag.hxx"
#include "event/Loop.hxx"

#include <cassert>
#include <stdexcept>

#include <string.h>

AsyncInputStream::AsyncInputStream(EventLoop &event_loop, std::string_view _url,
				   Mutex &_mutex,
				   size_t _buffer_size,
				   size_t _resume_at) noexcept
	:InputStream(_url, _mutex),
	 deferred_resume(event_loop, BIND_THIS_METHOD(DeferredResume)),
	 deferred_seek(event_loop, BIND_THIS_METHOD(DeferredSeek)),
	 allocation(_buffer_size),
	 resume_at(_resume_at)
{
	allocation.SetName("InputStream");
	allocation.ForkCow(false);
}

AsyncInputStream::~AsyncInputStream() noexcept
{
	buffer.Clear();
}

void
AsyncInputStream::SetTag(std::unique_ptr<Tag> _tag) noexcept
{
	tag = std::move(_tag);
}

void
AsyncInputStream::ClearTag() noexcept
{
	tag.reset();
}

void
AsyncInputStream::Pause() noexcept
{
	assert(GetEventLoop().IsInside());

	paused = true;
}

inline void
AsyncInputStream::Resume()
{
	assert(GetEventLoop().IsInside());

	if (paused) {
		paused = false;

		DoResume();
	}
}

void
AsyncInputStream::Check()
{
	if (postponed_exception)
		std::rethrow_exception(std::exchange(postponed_exception,
						     std::exception_ptr()));
}

bool
AsyncInputStream::IsEOF() const noexcept
{
	return (KnownSize() && offset >= size) ||
		(!open && buffer.empty());
}

void
AsyncInputStream::Seek(std::unique_lock<Mutex> &lock,
		       offset_type new_offset)
{
	assert(IsReady());
	assert(seek_state == SeekState::NONE);

	if (new_offset == offset) {
		/* no-op, but if the stream is not open anymore (maybe
		   because it has failed), nothing can be read, so we
		   should check for errors here instead of pretending
		   everything's fine */

		if (!open)
			Check();

		return;
	}

	if (!IsSeekable())
		throw std::runtime_error("Not seekable");

	/* check if we can fast-forward the buffer */

	while (new_offset > offset) {
		auto r = buffer.Read();
		if (r.empty())
			break;

		const size_t nbytes =
			std::cmp_less(new_offset - offset, r.size())
			? new_offset - offset
			: r.size();

		buffer.Consume(nbytes);
		offset += nbytes;
	}

	if (new_offset == offset)
		return;

	/* no: ask the implementation to seek */

	seek_offset = new_offset;
	seek_state = SeekState::SCHEDULED;

	deferred_seek.Schedule();

	caller_cond.wait(lock, [this]{ return seek_state == SeekState::NONE; });

	Check();
}

void
AsyncInputStream::SeekDone() noexcept
{
	assert(GetEventLoop().IsInside());
	assert(IsSeekPending());

	/* we may have reached end-of-file previously, and the
	   connection may have been closed already; however after
	   seeking successfully, the connection must be alive again */
	open = true;

	seek_state = SeekState::NONE;
	caller_cond.notify_one();
	InvokeOnAvailable();
}

std::unique_ptr<Tag>
AsyncInputStream::ReadTag() noexcept
{
	return std::exchange(tag, nullptr);
}

bool
AsyncInputStream::IsAvailable() const noexcept
{
	return postponed_exception ||
		IsEOF() ||
		!buffer.empty();
}

size_t
AsyncInputStream::Read(std::unique_lock<Mutex> &lock,
		       std::span<std::byte> dest)
{
	assert(!GetEventLoop().IsInside());

	/* wait for data */
	CircularBuffer<std::byte>::Range r;
	while (true) {
		Check();

		r = buffer.Read();
		if (!r.empty())
			break;

<<<<<<< HEAD
=======
		if (IsEOF())
			return 0;

>>>>>>> b080ca86
		caller_cond.wait(lock);
	}

	const size_t nbytes = std::min(dest.size(), r.size());
	memcpy(dest.data(), r.data(), nbytes);
	buffer.Consume(nbytes);

	if (buffer.empty())
		/* when the buffer becomes empty, reset its head and
		   tail so the next write can fill the whole buffer
		   and not just the part after the tail */
		buffer.Clear();

	offset += (offset_type)nbytes;

	if (paused && buffer.GetSize() < resume_at)
		deferred_resume.Schedule();

	return nbytes;
}

void
AsyncInputStream::CommitWriteBuffer(size_t nbytes) noexcept
{
	buffer.Append(nbytes);

	if (!IsReady())
		SetReady();
	else {
		caller_cond.notify_one();
		InvokeOnAvailable();
	}
}

void
AsyncInputStream::AppendToBuffer(std::span<const std::byte> src) noexcept
{
	auto w = buffer.Write();
	assert(!w.empty());

	std::span<const std::byte> second{};

	if (w.size() < src.size()) {
		second = src.subspan(w.size());
		src = src.first(w.size());
	}

	std::copy(src.begin(), src.end(), w.begin());
	buffer.Append(src.size());

	if (!second.empty()) {
		w = buffer.Write();
		assert(!w.empty());
		assert(w.size() >= second.size());

		std::copy(second.begin(), second.end(), w.begin());
		buffer.Append(second.size());
	}

	if (!IsReady())
		SetReady();
	else {
		caller_cond.notify_one();
		InvokeOnAvailable();
	}
}

void
AsyncInputStream::DeferredResume() noexcept
{
	const std::scoped_lock protect{mutex};

	try {
		Resume();
	} catch (...) {
		postponed_exception = std::current_exception();
		caller_cond.notify_one();
		InvokeOnAvailable();
	}
}

void
AsyncInputStream::DeferredSeek() noexcept
{
	const std::scoped_lock protect{mutex};
	if (seek_state != SeekState::SCHEDULED)
		return;

	try {
		Resume();

		seek_state = SeekState::PENDING;
		buffer.Clear();
		paused = false;

		DoSeek(seek_offset);
	} catch (...) {
		seek_state = SeekState::NONE;
		postponed_exception = std::current_exception();
		caller_cond.notify_one();
		InvokeOnAvailable();
	}
}<|MERGE_RESOLUTION|>--- conflicted
+++ resolved
@@ -174,12 +174,9 @@
 		if (!r.empty())
 			break;
 
-<<<<<<< HEAD
-=======
 		if (IsEOF())
 			return 0;
 
->>>>>>> b080ca86
 		caller_cond.wait(lock);
 	}
 
