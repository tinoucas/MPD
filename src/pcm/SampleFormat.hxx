--- conflicted
+++ resolved
@@ -122,11 +122,7 @@
  * @param format a #SampleFormat enum value
  * @return the string
  */
-<<<<<<< HEAD
-gcc_pure gcc_malloc gcc_returns_nonnull
-=======
-gcc_pure
->>>>>>> eee10ad2
+gcc_pure gcc_returns_nonnull
 const char *
 sample_format_to_string(SampleFormat format) noexcept;
 
