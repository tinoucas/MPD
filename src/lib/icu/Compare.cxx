/*
 * Copyright 2003-2020 The Music Player Daemon Project
 * http://www.musicpd.org
 *
 * This program is free software; you can redistribute it and/or modify
 * it under the terms of the GNU General Public License as published by
 * the Free Software Foundation; either version 2 of the License, or
 * (at your option) any later version.
 *
 * This program is distributed in the hope that it will be useful,
 * but WITHOUT ANY WARRANTY; without even the implied warranty of
 * MERCHANTABILITY or FITNESS FOR A PARTICULAR PURPOSE.  See the
 * GNU General Public License for more details.
 *
 * You should have received a copy of the GNU General Public License along
 * with this program; if not, write to the Free Software Foundation, Inc.,
 * 51 Franklin Street, Fifth Floor, Boston, MA 02110-1301 USA.
 */

#include "Compare.hxx"
#include "CaseFold.hxx"
#include "util/StringAPI.hxx"
#include "config.h"

<<<<<<< HEAD
=======
#ifdef _WIN32
#include "Win32.hxx"
#include <windows.h>
#endif

#include <string.h>

>>>>>>> 6c240f66
#ifdef HAVE_ICU_CASE_FOLD

IcuCompare::IcuCompare(std::string_view _needle) noexcept
	:needle(IcuCaseFold(_needle)) {}

#elif defined(_WIN32)

IcuCompare::IcuCompare(const char *_needle) noexcept
	:needle(nullptr)
{
	try {
		needle = MultiByteToWideChar(CP_UTF8, _needle);
	} catch (...) {
	}
}

#else

IcuCompare::IcuCompare(std::string_view _needle) noexcept
	:needle(AllocatedString<>::Duplicate(_needle)) {}

#endif

bool
IcuCompare::operator==(const char *haystack) const noexcept
{
#ifdef HAVE_ICU_CASE_FOLD
	return StringIsEqual(IcuCaseFold(haystack).c_str(), needle.c_str());
#elif defined(_WIN32)
	if (needle.IsNull())
		/* the MultiByteToWideChar() call in the constructor
		   has failed, so let's always fail the comparison */
		return false;

	try {
		auto w_haystack = MultiByteToWideChar(CP_UTF8, haystack);
		return CompareStringEx(LOCALE_NAME_INVARIANT,
				       NORM_IGNORECASE,
				       w_haystack.c_str(), -1,
				       needle.c_str(), -1,
				       nullptr, nullptr, 0) == CSTR_EQUAL;
	} catch (...) {
		return false;
	}
#else
	return StringIsEqualIgnoreCase(haystack, needle.c_str());
#endif
}

bool
IcuCompare::IsIn(const char *haystack) const noexcept
{
#ifdef HAVE_ICU_CASE_FOLD
	return StringFind(IcuCaseFold(haystack).c_str(),
			  needle.c_str()) != nullptr;
#elif defined(_WIN32)
	if (needle.IsNull())
		/* the MultiByteToWideChar() call in the constructor
		   has failed, so let's always fail the comparison */
		return false;

	try {
		auto w_haystack = MultiByteToWideChar(CP_UTF8, haystack);
		return FindNLSStringEx(LOCALE_NAME_INVARIANT,
				       FIND_FROMSTART|NORM_IGNORECASE,
				       w_haystack.c_str(), -1,
				       needle.c_str(), -1,
				       nullptr,
				       nullptr, nullptr, 0) >= 0;
	} catch (...) {
		/* MultiByteToWideChar() has failed */
		return false;
	}
#elif defined(HAVE_STRCASESTR)
	return strcasestr(haystack, needle.c_str()) != nullptr;
#else
	/* poor man's strcasestr() */
	for (const size_t length = strlen(needle.c_str());
	     *haystack != 0; ++haystack)
		if (strncasecmp(haystack, needle.c_str(), length) == 0)
			return true;

	return false;
#endif
}<|MERGE_RESOLUTION|>--- conflicted
+++ resolved
@@ -22,16 +22,11 @@
 #include "util/StringAPI.hxx"
 #include "config.h"
 
-<<<<<<< HEAD
-=======
 #ifdef _WIN32
 #include "Win32.hxx"
 #include <windows.h>
 #endif
 
-#include <string.h>
-
->>>>>>> 6c240f66
 #ifdef HAVE_ICU_CASE_FOLD
 
 IcuCompare::IcuCompare(std::string_view _needle) noexcept
@@ -39,7 +34,7 @@
 
 #elif defined(_WIN32)
 
-IcuCompare::IcuCompare(const char *_needle) noexcept
+IcuCompare::IcuCompare(std::string_view _needle) noexcept
 	:needle(nullptr)
 {
 	try {
