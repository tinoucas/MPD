--- conflicted
+++ resolved
@@ -25,22 +25,17 @@
 #include "system/ByteOrder.hxx"
 #include "util/Domain.hxx"
 #include "util/ByteReverse.hxx"
-<<<<<<< HEAD
+#include "util/StaticFifoBuffer.hxx"
 #include "util/NumberParser.hxx"
 #include "util/MimeType.hxx"
 #include "Log.hxx"
 
 #include <stdexcept>
 
-#include <string.h>
-
-static constexpr Domain pcm_decoder_domain("pcm_decoder");
-=======
-#include "util/StaticFifoBuffer.hxx"
-#include "Log.hxx"
-
 #include <assert.h>
 #include <string.h>
+
+static constexpr Domain pcm_decoder_domain("pcm_decoder");
 
 template<typename B>
 static bool
@@ -57,7 +52,6 @@
 	buffer.Append(nbytes);
 	return true;
 }
->>>>>>> 7019f6be
 
 static void
 pcm_stream_decode(Decoder &decoder, InputStream &is)
@@ -178,14 +172,9 @@
 			uint64_t frame = decoder_seek_where_frame(decoder);
 			offset_type offset = frame * frame_size;
 
-<<<<<<< HEAD
 			try {
 				is.LockSeek(offset);
-=======
-			Error error;
-			if (is.LockSeek(offset, error)) {
 				buffer.Clear();
->>>>>>> 7019f6be
 				decoder_command_finished(decoder);
 			} catch (const std::runtime_error &e) {
 				LogError(e);
