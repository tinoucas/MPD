/*
 * Copyright 2003-2016 The Music Player Daemon Project
 * http://www.musicpd.org
 *
 * This program is free software; you can redistribute it and/or modify
 * it under the terms of the GNU General Public License as published by
 * the Free Software Foundation; either version 2 of the License, or
 * (at your option) any later version.
 *
 * This program is distributed in the hope that it will be useful,
 * but WITHOUT ANY WARRANTY; without even the implied warranty of
 * MERCHANTABILITY or FITNESS FOR A PARTICULAR PURPOSE.  See the
 * GNU General Public License for more details.
 *
 * You should have received a copy of the GNU General Public License along
 * with this program; if not, write to the Free Software Foundation, Inc.,
 * 51 Franklin Street, Fifth Floor, Boston, MA 02110-1301 USA.
 */

/* necessary because libavutil/common.h uses UINT64_C */
#define __STDC_CONSTANT_MACROS

#include "lib/ffmpeg/Time.hxx"
#include "config.h"
#include "FfmpegDecoderPlugin.hxx"
#include "lib/ffmpeg/Domain.hxx"
#include "lib/ffmpeg/Error.hxx"
#include "lib/ffmpeg/LogError.hxx"
#include "lib/ffmpeg/Init.hxx"
#include "lib/ffmpeg/Buffer.hxx"
#include "../DecoderAPI.hxx"
#include "FfmpegMetaData.hxx"
#include "FfmpegIo.hxx"
#include "pcm/Interleave.hxx"
<<<<<<< HEAD
#include "tag/TagBuilder.hxx"
=======
>>>>>>> cafc266e
#include "tag/TagHandler.hxx"
#include "tag/ReplayGain.hxx"
#include "tag/MixRamp.hxx"
#include "input/InputStream.hxx"
#include "CheckAudioFormat.hxx"
#include "util/ConstBuffer.hxx"
#include "util/Error.hxx"
#include "LogV.hxx"

extern "C" {
#include <libavcodec/avcodec.h>
#include <libavformat/avformat.h>
#include <libavformat/avio.h>
#include <libavutil/avutil.h>
<<<<<<< HEAD
=======
#include <libavutil/log.h>
>>>>>>> cafc266e

#if LIBAVUTIL_VERSION_MAJOR >= 53
#include <libavutil/frame.h>
#endif
}

#include <assert.h>
#include <string.h>

static AVFormatContext *
FfmpegOpenInput(AVIOContext *pb,
		const char *filename,
		AVInputFormat *fmt)
<<<<<<< HEAD
{
	AVFormatContext *context = avformat_alloc_context();
	if (context == nullptr)
		return nullptr;

	context->pb = pb;

	avformat_open_input(&context, filename, fmt, nullptr);
	return context;
=======
{
	AVFormatContext *context = avformat_alloc_context();
	if (context == nullptr)
		return nullptr;

	context->pb = pb;

	avformat_open_input(&context, filename, fmt, nullptr);
	return context;
}

static bool
ffmpeg_init(gcc_unused const config_param &param)
{
	FfmpegInit();
	return true;
}

#if LIBAVFORMAT_VERSION_INT >= AV_VERSION_INT(57, 5, 0)

gcc_pure
static const AVCodecParameters &
GetCodecParameters(const AVStream &stream)
{
	return *stream.codecpar;
}

gcc_pure
static AVSampleFormat
GetSampleFormat(const AVCodecParameters &codec_params)
{
	return AVSampleFormat(codec_params.format);
}

#else

gcc_pure
static const AVCodecContext &
GetCodecParameters(const AVStream &stream)
{
	return *stream.codec;
}

gcc_pure
static AVSampleFormat
GetSampleFormat(const AVCodecContext &codec_context)
{
	return codec_context.sample_fmt;
>>>>>>> cafc266e
}

#endif

gcc_pure
static bool
<<<<<<< HEAD
ffmpeg_init(gcc_unused const ConfigBlock &block)
{
	FfmpegInit();
	return true;
=======
IsAudio(const AVStream &stream)
{
	return GetCodecParameters(stream).codec_type == AVMEDIA_TYPE_AUDIO;
>>>>>>> cafc266e
}

gcc_pure
static int
ffmpeg_find_audio_stream(const AVFormatContext &format_context)
{
	for (unsigned i = 0; i < format_context.nb_streams; ++i)
		if (IsAudio(*format_context.streams[i]))
			return i;

	return -1;
}

/**
 * Accessor for AVStream::start_time that replaces AV_NOPTS_VALUE with
 * zero.  We can't use AV_NOPTS_VALUE in calculations, and we simply
 * assume that the stream's start time is zero, which appears to be
 * the best way out of that situation.
 */
static constexpr int64_t
start_time_fallback(const AVStream &stream)
{
	return FfmpegTimestampFallback(stream.start_time, 0);
}

/**
 * Copy PCM data from a non-empty AVFrame to an interleaved buffer.
 */
static ConstBuffer<void>
copy_interleave_frame(const AVCodecContext &codec_context,
		      const AVFrame &frame,
		      FfmpegBuffer &global_buffer,
		      Error &error)
{
	assert(frame.nb_samples > 0);

	int plane_size;
	const int data_size =
		av_samples_get_buffer_size(&plane_size,
					   codec_context.channels,
					   frame.nb_samples,
					   codec_context.sample_fmt, 1);
	assert(data_size != 0);
	if (data_size < 0) {
		SetFfmpegError(error, data_size);
		return 0;
	}

	void *output_buffer;
	if (av_sample_fmt_is_planar(codec_context.sample_fmt) &&
	    codec_context.channels > 1) {
		output_buffer = global_buffer.GetT<uint8_t>(data_size);
		if (output_buffer == nullptr) {
			/* Not enough memory - shouldn't happen */
			error.SetErrno(ENOMEM);
			return 0;
		}

		PcmInterleave(output_buffer,
			      ConstBuffer<const void *>((const void *const*)frame.extended_data,
							codec_context.channels),
			      frame.nb_samples,
			      av_get_bytes_per_sample(codec_context.sample_fmt));
	} else {
		output_buffer = frame.extended_data[0];
	}

	return { output_buffer, (size_t)data_size };
}

/**
 * Convert AVPacket::pts to a stream-relative time stamp (still in
 * AVStream::time_base units).  Returns a negative value on error.
 */
gcc_pure
static int64_t
StreamRelativePts(const AVPacket &packet, const AVStream &stream)
{
	auto pts = packet.pts;
	if (pts < 0 || pts == int64_t(AV_NOPTS_VALUE))
		return -1;

	auto start = start_time_fallback(stream);
	return pts - start;
}

/**
 * Convert a non-negative stream-relative time stamp in
 * AVStream::time_base units to a PCM frame number.
 */
gcc_pure
static uint64_t
PtsToPcmFrame(uint64_t pts, const AVStream &stream,
	      const AVCodecContext &codec_context)
{
	return av_rescale_q(pts, stream.time_base, codec_context.time_base);
}

/**
<<<<<<< HEAD
=======
 * Invoke decoder_data() with the contents of an #AVFrame.
 */
static DecoderCommand
FfmpegSendFrame(Decoder &decoder, InputStream &is,
		AVCodecContext &codec_context,
		const AVFrame &frame,
		size_t &skip_bytes,
		FfmpegBuffer &buffer)
{
	Error error;
	auto output_buffer =
		copy_interleave_frame(codec_context, frame,
				      buffer, error);
	if (output_buffer.IsNull()) {
		/* this must be a serious error, e.g. OOM */
		LogError(error);
		return DecoderCommand::STOP;
	}

	if (skip_bytes > 0) {
		if (skip_bytes >= output_buffer.size) {
			skip_bytes -= output_buffer.size;
			return DecoderCommand::NONE;
		}

		output_buffer.data =
			(const uint8_t *)output_buffer.data + skip_bytes;
		output_buffer.size -= skip_bytes;
		skip_bytes = 0;
	}

	return decoder_data(decoder, is,
			    output_buffer.data, output_buffer.size,
			    codec_context.bit_rate / 1000);
}

/**
>>>>>>> cafc266e
 * Decode an #AVPacket and send the resulting PCM data to the decoder
 * API.
 *
 * @param min_frame skip all data before this PCM frame number; this
 * is used after seeking to skip data in an AVPacket until the exact
 * desired time stamp has been reached
 */
static DecoderCommand
ffmpeg_send_packet(Decoder &decoder, InputStream &is,
		   AVPacket &&packet,
		   AVCodecContext &codec_context,
		   const AVStream &stream,
		   AVFrame &frame,
		   uint64_t min_frame, size_t pcm_frame_size,
		   FfmpegBuffer &buffer)
{
	size_t skip_bytes = 0;

	const auto pts = StreamRelativePts(packet, stream);
	if (pts >= 0) {
		if (min_frame > 0) {
			auto cur_frame = PtsToPcmFrame(pts, stream,
						       codec_context);
			if (cur_frame < min_frame)
				skip_bytes = pcm_frame_size * (min_frame - cur_frame);
		} else
			decoder_timestamp(decoder,
					  FfmpegTimeToDouble(pts,
							     stream.time_base));
	}

<<<<<<< HEAD
	Error error;

=======
>>>>>>> cafc266e
	DecoderCommand cmd = DecoderCommand::NONE;
	while (packet.size > 0 && cmd == DecoderCommand::NONE) {
		int got_frame = 0;
		int len = avcodec_decode_audio4(&codec_context,
						&frame, &got_frame,
						&packet);
		if (len < 0) {
			/* if error, we skip the frame */
			LogFfmpegError(len, "decoding failed, frame skipped");
			break;
		}

		packet.data += len;
		packet.size -= len;

		if (!got_frame || frame.nb_samples <= 0)
			continue;

<<<<<<< HEAD
		auto output_buffer =
			copy_interleave_frame(codec_context, frame,
					      buffer, error);
		if (output_buffer.IsNull()) {
			/* this must be a serious error,
			   e.g. OOM */
			LogError(error);
			return DecoderCommand::STOP;
		}

		if (skip_bytes > 0) {
			if (skip_bytes >= output_buffer.size) {
				skip_bytes -= output_buffer.size;
				continue;
			}

			output_buffer.data =
				(const uint8_t *)output_buffer.data + skip_bytes;
			output_buffer.size -= skip_bytes;
			skip_bytes = 0;
		}

		cmd = decoder_data(decoder, is,
				   output_buffer.data, output_buffer.size,
				   codec_context.bit_rate / 1000);
=======
		cmd = FfmpegSendFrame(decoder, is, codec_context,
				      frame, skip_bytes,
				      buffer);
>>>>>>> cafc266e
	}

	return cmd;
}

static DecoderCommand
ffmpeg_send_packet(Decoder &decoder, InputStream &is,
		   const AVPacket &packet,
		   AVCodecContext &codec_context,
		   const AVStream &stream,
		   AVFrame &frame,
		   uint64_t min_frame, size_t pcm_frame_size,
		   FfmpegBuffer &buffer)
{
	return ffmpeg_send_packet(decoder, is,
				  /* copy the AVPacket, because FFmpeg
				     < 3.0 requires this */
				  AVPacket(packet),
				  codec_context, stream,
				  frame, min_frame, pcm_frame_size,
				  buffer);
}

gcc_const
static SampleFormat
ffmpeg_sample_format(enum AVSampleFormat sample_fmt)
{
	switch (sample_fmt) {
	case AV_SAMPLE_FMT_S16:
	case AV_SAMPLE_FMT_S16P:
		return SampleFormat::S16;

	case AV_SAMPLE_FMT_S32:
	case AV_SAMPLE_FMT_S32P:
		return SampleFormat::S32;

	case AV_SAMPLE_FMT_FLT:
	case AV_SAMPLE_FMT_FLTP:
		return SampleFormat::FLOAT;

	default:
		break;
	}

	char buffer[64];
	const char *name = av_get_sample_fmt_string(buffer, sizeof(buffer),
						    sample_fmt);
	if (name != nullptr)
		FormatError(ffmpeg_domain,
			    "Unsupported libavcodec SampleFormat value: %s (%d)",
			    name, sample_fmt);
	else
		FormatError(ffmpeg_domain,
			    "Unsupported libavcodec SampleFormat value: %d",
			    sample_fmt);
	return SampleFormat::UNDEFINED;
}

static AVInputFormat *
ffmpeg_probe(Decoder *decoder, InputStream &is)
{
	constexpr size_t BUFFER_SIZE = 16384;
	constexpr size_t PADDING = 16;

	unsigned char buffer[BUFFER_SIZE];
	size_t nbytes = decoder_read(decoder, is, buffer, BUFFER_SIZE);
	if (nbytes <= PADDING || !is.LockRewind(IgnoreError()))
		return nullptr;

	/* some ffmpeg parsers (e.g. ac3_parser.c) read a few bytes
	   beyond the declared buffer limit, which makes valgrind
	   angry; this workaround removes some padding from the buffer
	   size */
	nbytes -= PADDING;

	AVProbeData avpd;

	/* new versions of ffmpeg may add new attributes, and leaving
	   them uninitialized may crash; hopefully, zero-initializing
	   everything we don't know is ok */
	memset(&avpd, 0, sizeof(avpd));

	avpd.buf = buffer;
	avpd.buf_size = nbytes;
	avpd.filename = is.GetURI();

#ifdef AVPROBE_SCORE_MIME
#if LIBAVFORMAT_VERSION_INT < AV_VERSION_INT(56, 5, 1)
	/* this attribute was added in libav/ffmpeg version 11, but
	   unfortunately it's "uint8_t" instead of "char", and it's
	   not "const" - wtf? */
	avpd.mime_type = (uint8_t *)const_cast<char *>(is.GetMimeType());
#else
	/* API problem fixed in FFmpeg 2.5 */
	avpd.mime_type = is.GetMimeType();
#endif
#endif

	return av_probe_input_format(&avpd, true);
}

static void
<<<<<<< HEAD
FfmpegParseMetaData(AVDictionary &dict, ReplayGainInfo &rg, MixRampInfo &mr)
{
	AVDictionaryEntry *i = nullptr;

	while ((i = av_dict_get(&dict, "", i,
				AV_DICT_IGNORE_SUFFIX)) != nullptr) {
		const char *name = i->key;
		const char *value = i->value;

		if (!ParseReplayGainTag(rg, name, value))
			ParseMixRampTag(mr, name, value);
	}
}

static void
FfmpegParseMetaData(const AVStream &stream,
		    ReplayGainInfo &rg, MixRampInfo &mr)
{
	FfmpegParseMetaData(*stream.metadata, rg, mr);
}

static void
FfmpegParseMetaData(const AVFormatContext &format_context, int audio_stream,
		    ReplayGainInfo &rg, MixRampInfo &mr)
{
	assert(audio_stream >= 0);

	FfmpegParseMetaData(*format_context.metadata, rg, mr);
	FfmpegParseMetaData(*format_context.streams[audio_stream],
				    rg, mr);
}

static void
FfmpegParseMetaData(Decoder &decoder,
		    const AVFormatContext &format_context, int audio_stream)
{
	ReplayGainInfo rg;
	rg.Clear();

	MixRampInfo mr;
	mr.Clear();

	FfmpegParseMetaData(format_context, audio_stream, rg, mr);

	if (rg.IsDefined())
		decoder_replay_gain(decoder, &rg);

	if (mr.IsDefined())
		decoder_mixramp(decoder, std::move(mr));
}

static void
FfmpegScanMetadata(const AVStream &stream,
		   const TagHandler &handler, void *handler_ctx)
{
	FfmpegScanDictionary(stream.metadata, handler, handler_ctx);
}

static void
FfmpegScanMetadata(const AVFormatContext &format_context, int audio_stream,
		   const TagHandler &handler, void *handler_ctx)
{
	assert(audio_stream >= 0);

	FfmpegScanDictionary(format_context.metadata, handler, handler_ctx);
	FfmpegScanMetadata(*format_context.streams[audio_stream],
			   handler, handler_ctx);
}

#if LIBAVFORMAT_VERSION_INT >= AV_VERSION_INT(56, 1, 0)

static void
FfmpegScanTag(const AVFormatContext &format_context, int audio_stream,
	      TagBuilder &tag)
{
	FfmpegScanMetadata(format_context, audio_stream,
			   full_tag_handler, &tag);
}

/**
 * Check if a new stream tag was received and pass it to
 * decoder_tag().
 */
static void
FfmpegCheckTag(Decoder &decoder, InputStream &is,
	       AVFormatContext &format_context, int audio_stream)
{
	AVStream &stream = *format_context.streams[audio_stream];
	if ((stream.event_flags & AVSTREAM_EVENT_FLAG_METADATA_UPDATED) == 0)
		/* no new metadata */
		return;

	/* clear the flag */
	stream.event_flags &= ~AVSTREAM_EVENT_FLAG_METADATA_UPDATED;

	TagBuilder tag;
	FfmpegScanTag(format_context, audio_stream, tag);
	if (!tag.IsEmpty())
		decoder_tag(decoder, is, tag.Commit());
}

#endif

static void
FfmpegDecode(Decoder &decoder, InputStream &input,
	     AVFormatContext &format_context)
{
=======
FfmpegDecode(Decoder &decoder, InputStream &input,
	     AVFormatContext &format_context)
{
>>>>>>> cafc266e
	const int find_result =
		avformat_find_stream_info(&format_context, nullptr);
	if (find_result < 0) {
		LogError(ffmpeg_domain, "Couldn't find stream info");
		return;
	}

	int audio_stream = ffmpeg_find_audio_stream(format_context);
	if (audio_stream == -1) {
		LogError(ffmpeg_domain, "No audio stream inside");
		return;
	}

	AVStream &av_stream = *format_context.streams[audio_stream];

<<<<<<< HEAD
	AVCodecContext &codec_context = *av_stream.codec;

#if LIBAVCODEC_VERSION_INT >= AV_VERSION_INT(54, 25, 0)
	const AVCodecDescriptor *codec_descriptor =
		avcodec_descriptor_get(codec_context.codec_id);
=======
	AVCodecContext *codec_context = av_stream.codec;
	const auto &codec_params = GetCodecParameters(av_stream);

#if LIBAVCODEC_VERSION_INT >= AV_VERSION_INT(54, 25, 0)
	const AVCodecDescriptor *codec_descriptor =
		avcodec_descriptor_get(codec_params.codec_id);
>>>>>>> cafc266e
	if (codec_descriptor != nullptr)
		FormatDebug(ffmpeg_domain, "codec '%s'",
			    codec_descriptor->name);
#else
	if (codec_context.codec_name[0] != 0)
		FormatDebug(ffmpeg_domain, "codec '%s'",
			    codec_context.codec_name);
#endif

<<<<<<< HEAD
	AVCodec *codec = avcodec_find_decoder(codec_context.codec_id);
=======
	AVCodec *codec = avcodec_find_decoder(codec_params.codec_id);
>>>>>>> cafc266e

	if (!codec) {
		LogError(ffmpeg_domain, "Unsupported audio codec");
		return;
	}

	const SampleFormat sample_format =
<<<<<<< HEAD
		ffmpeg_sample_format(codec_context.sample_fmt);
=======
		ffmpeg_sample_format(GetSampleFormat(codec_params));
>>>>>>> cafc266e
	if (sample_format == SampleFormat::UNDEFINED) {
		// (error message already done by ffmpeg_sample_format())
		return;
	}

	Error error;
	AudioFormat audio_format;
	if (!audio_format_init_checked(audio_format,
<<<<<<< HEAD
				       codec_context.sample_rate,
				       sample_format,
				       codec_context.channels, error)) {
=======
				       codec_params.sample_rate,
				       sample_format,
				       codec_params.channels, error)) {
>>>>>>> cafc266e
		LogError(error);
		return;
	}

	/* the audio format must be read from AVCodecContext by now,
	   because avcodec_open() has been demonstrated to fill bogus
	   values into AVCodecContext.channels - a change that will be
	   reverted later by avcodec_decode_audio3() */

	const int open_result = avcodec_open2(&codec_context, codec, nullptr);
	if (open_result < 0) {
		LogError(ffmpeg_domain, "Could not open codec");
		return;
	}

	const SignedSongTime total_time =
		FromFfmpegTimeChecked(av_stream.duration, av_stream.time_base);

	decoder_initialized(decoder, audio_format,
			    input.IsSeekable(), total_time);

	FfmpegParseMetaData(decoder, format_context, audio_stream);

#if LIBAVUTIL_VERSION_MAJOR >= 53
	AVFrame *frame = av_frame_alloc();
#else
	AVFrame *frame = avcodec_alloc_frame();
#endif
	if (!frame) {
		LogError(ffmpeg_domain, "Could not allocate frame");
		return;
	}

	FfmpegBuffer interleaved_buffer;

	uint64_t min_frame = 0;

	DecoderCommand cmd = decoder_get_command(decoder);
	while (cmd != DecoderCommand::STOP) {
		if (cmd == DecoderCommand::SEEK) {
			int64_t where =
				ToFfmpegTime(decoder_seek_time(decoder),
					     av_stream.time_base) +
				start_time_fallback(av_stream);

			/* AVSEEK_FLAG_BACKWARD asks FFmpeg to seek to
			   the packet boundary before the seek time
			   stamp, not after */
			if (av_seek_frame(&format_context, audio_stream, where,
					  AVSEEK_FLAG_ANY|AVSEEK_FLAG_BACKWARD) < 0)
				decoder_seek_error(decoder);
			else {
<<<<<<< HEAD
				avcodec_flush_buffers(&codec_context);
=======
				avcodec_flush_buffers(codec_context);
>>>>>>> cafc266e
				min_frame = decoder_seek_where_frame(decoder);
				decoder_command_finished(decoder);
			}
		}

		AVPacket packet;
		if (av_read_frame(&format_context, &packet) < 0)
			/* end of file */
			break;

#if LIBAVFORMAT_VERSION_INT >= AV_VERSION_INT(56, 1, 0)
		FfmpegCheckTag(decoder, input, format_context, audio_stream);
#endif

		if (packet.stream_index == audio_stream) {
			cmd = ffmpeg_send_packet(decoder, input,
<<<<<<< HEAD
						 std::move(packet),
						 codec_context,
=======
						 packet,
						 *codec_context,
>>>>>>> cafc266e
						 av_stream,
						 *frame,
						 min_frame, audio_format.GetFrameSize(),
						 interleaved_buffer);
			min_frame = 0;
		} else
			cmd = decoder_get_command(decoder);

#if LIBAVCODEC_VERSION_INT >= AV_VERSION_INT(56, 25, 100)
		av_packet_unref(&packet);
#else
		av_free_packet(&packet);
#endif
	}

#if LIBAVUTIL_VERSION_MAJOR >= 53
	av_frame_free(&frame);
#elif LIBAVCODEC_VERSION_INT >= AV_VERSION_INT(54, 28, 0)
	avcodec_free_frame(&frame);
#else
	av_free(frame);
#endif

<<<<<<< HEAD
	avcodec_close(&codec_context);
=======
	avcodec_close(codec_context);
>>>>>>> cafc266e
}

static void
ffmpeg_decode(Decoder &decoder, InputStream &input)
{
	AVInputFormat *input_format = ffmpeg_probe(&decoder, input);
	if (input_format == nullptr)
		return;

	FormatDebug(ffmpeg_domain, "detected input format '%s' (%s)",
		    input_format->name, input_format->long_name);

	AvioStream stream(&decoder, input);
	if (!stream.Open()) {
		LogError(ffmpeg_domain, "Failed to open stream");
		return;
	}

	AVFormatContext *format_context =
		FfmpegOpenInput(stream.io, input.GetURI(), input_format);
	if (format_context == nullptr) {
		LogError(ffmpeg_domain, "Open failed");
		return;
	}

	FfmpegDecode(decoder, input, *format_context);
<<<<<<< HEAD
=======

>>>>>>> cafc266e
	avformat_close_input(&format_context);
}

static bool
FfmpegScanStream(AVFormatContext &format_context,
<<<<<<< HEAD
		 const TagHandler &handler, void *handler_ctx)
=======
		 const struct tag_handler &handler, void *handler_ctx)
>>>>>>> cafc266e
{
	const int find_result =
		avformat_find_stream_info(&format_context, nullptr);
	if (find_result < 0)
		return false;

<<<<<<< HEAD
	const int audio_stream = ffmpeg_find_audio_stream(format_context);
	if (audio_stream < 0)
		return false;

	const AVStream &stream = *format_context.streams[audio_stream];
	if (stream.duration != (int64_t)AV_NOPTS_VALUE)
		tag_handler_invoke_duration(handler, handler_ctx,
					    FromFfmpegTime(stream.duration,
							   stream.time_base));

	FfmpegScanMetadata(format_context, audio_stream, handler, handler_ctx);

	return true;
=======
	if (format_context.duration != (int64_t)AV_NOPTS_VALUE) {
		const auto duration =
			SongTime::FromScale<uint64_t>(format_context.duration,
						      AV_TIME_BASE);
		tag_handler_invoke_duration(&handler, handler_ctx, duration);
	}

	FfmpegScanDictionary(format_context.metadata, &handler, handler_ctx);
	int idx = ffmpeg_find_audio_stream(format_context);
	if (idx >= 0)
		FfmpegScanDictionary(format_context.streams[idx]->metadata,
				     &handler, handler_ctx);

	return FfmpegScanStream(format_context, handler, handler_ctx);
>>>>>>> cafc266e
}

static bool
ffmpeg_scan_stream(InputStream &is,
		   const TagHandler &handler, void *handler_ctx)
{
	AVInputFormat *input_format = ffmpeg_probe(nullptr, is);
	if (input_format == nullptr)
		return false;

	AvioStream stream(nullptr, is);
	if (!stream.Open())
		return false;

	AVFormatContext *f =
		FfmpegOpenInput(stream.io, is.GetURI(), input_format);
	if (f == nullptr)
		return false;

<<<<<<< HEAD
	bool result = FfmpegScanStream(*f, handler, handler_ctx);
=======
	bool result = FfmpegScanStream(*f, *handler, handler_ctx);
>>>>>>> cafc266e
	avformat_close_input(&f);
	return result;
}

/**
 * A list of extensions found for the formats supported by ffmpeg.
 * This list is current as of 02-23-09; To find out if there are more
 * supported formats, check the ffmpeg changelog since this date for
 * more formats.
 */
static const char *const ffmpeg_suffixes[] = {
	"16sv", "3g2", "3gp", "4xm", "8svx", "aa3", "aac", "ac3", "afc", "aif",
	"aifc", "aiff", "al", "alaw", "amr", "anim", "apc", "ape", "asf",
	"atrac", "au", "aud", "avi", "avm2", "avs", "bap", "bfi", "c93", "cak",
	"cin", "cmv", "cpk", "daud", "dct", "divx", "dts", "dv", "dvd", "dxa",
	"eac3", "film", "flac", "flc", "fli", "fll", "flx", "flv", "g726",
	"gsm", "gxf", "iss", "m1v", "m2v", "m2t", "m2ts",
	"m4a", "m4b", "m4v",
	"mad",
	"mj2", "mjpeg", "mjpg", "mka", "mkv", "mlp", "mm", "mmf", "mov", "mp+",
	"mp1", "mp2", "mp3", "mp4", "mpc", "mpeg", "mpg", "mpga", "mpp", "mpu",
	"mve", "mvi", "mxf", "nc", "nsv", "nut", "nuv", "oga", "ogm", "ogv",
	"ogx", "oma", "ogg", "omg", "opus", "psp", "pva", "qcp", "qt", "r3d", "ra",
	"ram", "rl2", "rm", "rmvb", "roq", "rpl", "rvc", "shn", "smk", "snd",
	"sol", "son", "spx", "str", "swf", "tak", "tgi", "tgq", "tgv", "thp", "ts",
	"tsp", "tta", "xa", "xvid", "uv", "uv2", "vb", "vid", "vob", "voc",
	"vp6", "vmd", "wav", "webm", "wma", "wmv", "wsaud", "wsvga", "wv",
	"wve",
	nullptr
};

static const char *const ffmpeg_mime_types[] = {
	"application/flv",
	"application/m4a",
	"application/mp4",
	"application/octet-stream",
	"application/ogg",
	"application/x-ms-wmz",
	"application/x-ms-wmd",
	"application/x-ogg",
	"application/x-shockwave-flash",
	"application/x-shorten",
	"audio/8svx",
	"audio/16sv",
	"audio/aac",
	"audio/aacp",
	"audio/ac3",
	"audio/aiff"
	"audio/amr",
	"audio/basic",
	"audio/flac",
	"audio/m4a",
	"audio/mp4",
	"audio/mpeg",
	"audio/musepack",
	"audio/ogg",
	"audio/opus",
	"audio/qcelp",
	"audio/vorbis",
	"audio/vorbis+ogg",
	"audio/x-8svx",
	"audio/x-16sv",
	"audio/x-aac",
	"audio/x-ac3",
	"audio/x-aiff"
	"audio/x-alaw",
	"audio/x-au",
	"audio/x-dca",
	"audio/x-eac3",
	"audio/x-flac",
	"audio/x-gsm",
	"audio/x-mace",
	"audio/x-matroska",
	"audio/x-monkeys-audio",
	"audio/x-mpeg",
	"audio/x-ms-wma",
	"audio/x-ms-wax",
	"audio/x-musepack",
	"audio/x-ogg",
	"audio/x-vorbis",
	"audio/x-vorbis+ogg",
	"audio/x-pn-realaudio",
	"audio/x-pn-multirate-realaudio",
	"audio/x-speex",
	"audio/x-tta"
	"audio/x-voc",
	"audio/x-wav",
	"audio/x-wma",
	"audio/x-wv",
	"video/anim",
	"video/quicktime",
	"video/msvideo",
	"video/ogg",
	"video/theora",
	"video/webm",
	"video/x-dv",
	"video/x-flv",
	"video/x-matroska",
	"video/x-mjpeg",
	"video/x-mpeg",
	"video/x-ms-asf",
	"video/x-msvideo",
	"video/x-ms-wmv",
	"video/x-ms-wvx",
	"video/x-ms-wm",
	"video/x-ms-wmx",
	"video/x-nut",
	"video/x-pva",
	"video/x-theora",
	"video/x-vid",
	"video/x-wmv",
	"video/x-xvid",

	/* special value for the "ffmpeg" input plugin: all streams by
	   the "ffmpeg" input plugin shall be decoded by this
	   plugin */
	"audio/x-mpd-ffmpeg",

	nullptr
};

const struct DecoderPlugin ffmpeg_decoder_plugin = {
	"ffmpeg",
	ffmpeg_init,
	nullptr,
	ffmpeg_decode,
	nullptr,
	nullptr,
	ffmpeg_scan_stream,
	nullptr,
	ffmpeg_suffixes,
	ffmpeg_mime_types
};<|MERGE_RESOLUTION|>--- conflicted
+++ resolved
@@ -32,10 +32,7 @@
 #include "FfmpegMetaData.hxx"
 #include "FfmpegIo.hxx"
 #include "pcm/Interleave.hxx"
-<<<<<<< HEAD
 #include "tag/TagBuilder.hxx"
-=======
->>>>>>> cafc266e
 #include "tag/TagHandler.hxx"
 #include "tag/ReplayGain.hxx"
 #include "tag/MixRamp.hxx"
@@ -50,10 +47,6 @@
 #include <libavformat/avformat.h>
 #include <libavformat/avio.h>
 #include <libavutil/avutil.h>
-<<<<<<< HEAD
-=======
-#include <libavutil/log.h>
->>>>>>> cafc266e
 
 #if LIBAVUTIL_VERSION_MAJOR >= 53
 #include <libavutil/frame.h>
@@ -67,7 +60,6 @@
 FfmpegOpenInput(AVIOContext *pb,
 		const char *filename,
 		AVInputFormat *fmt)
-<<<<<<< HEAD
 {
 	AVFormatContext *context = avformat_alloc_context();
 	if (context == nullptr)
@@ -77,20 +69,10 @@
 
 	avformat_open_input(&context, filename, fmt, nullptr);
 	return context;
-=======
-{
-	AVFormatContext *context = avformat_alloc_context();
-	if (context == nullptr)
-		return nullptr;
-
-	context->pb = pb;
-
-	avformat_open_input(&context, filename, fmt, nullptr);
-	return context;
 }
 
 static bool
-ffmpeg_init(gcc_unused const config_param &param)
+ffmpeg_init(gcc_unused const ConfigBlock &block)
 {
 	FfmpegInit();
 	return true;
@@ -126,23 +108,15 @@
 GetSampleFormat(const AVCodecContext &codec_context)
 {
 	return codec_context.sample_fmt;
->>>>>>> cafc266e
 }
 
 #endif
 
 gcc_pure
 static bool
-<<<<<<< HEAD
-ffmpeg_init(gcc_unused const ConfigBlock &block)
-{
-	FfmpegInit();
-	return true;
-=======
 IsAudio(const AVStream &stream)
 {
 	return GetCodecParameters(stream).codec_type == AVMEDIA_TYPE_AUDIO;
->>>>>>> cafc266e
 }
 
 gcc_pure
@@ -242,8 +216,6 @@
 }
 
 /**
-<<<<<<< HEAD
-=======
  * Invoke decoder_data() with the contents of an #AVFrame.
  */
 static DecoderCommand
@@ -281,7 +253,6 @@
 }
 
 /**
->>>>>>> cafc266e
  * Decode an #AVPacket and send the resulting PCM data to the decoder
  * API.
  *
@@ -313,11 +284,6 @@
 							     stream.time_base));
 	}
 
-<<<<<<< HEAD
-	Error error;
-
-=======
->>>>>>> cafc266e
 	DecoderCommand cmd = DecoderCommand::NONE;
 	while (packet.size > 0 && cmd == DecoderCommand::NONE) {
 		int got_frame = 0;
@@ -336,37 +302,9 @@
 		if (!got_frame || frame.nb_samples <= 0)
 			continue;
 
-<<<<<<< HEAD
-		auto output_buffer =
-			copy_interleave_frame(codec_context, frame,
-					      buffer, error);
-		if (output_buffer.IsNull()) {
-			/* this must be a serious error,
-			   e.g. OOM */
-			LogError(error);
-			return DecoderCommand::STOP;
-		}
-
-		if (skip_bytes > 0) {
-			if (skip_bytes >= output_buffer.size) {
-				skip_bytes -= output_buffer.size;
-				continue;
-			}
-
-			output_buffer.data =
-				(const uint8_t *)output_buffer.data + skip_bytes;
-			output_buffer.size -= skip_bytes;
-			skip_bytes = 0;
-		}
-
-		cmd = decoder_data(decoder, is,
-				   output_buffer.data, output_buffer.size,
-				   codec_context.bit_rate / 1000);
-=======
 		cmd = FfmpegSendFrame(decoder, is, codec_context,
 				      frame, skip_bytes,
 				      buffer);
->>>>>>> cafc266e
 	}
 
 	return cmd;
@@ -469,7 +407,6 @@
 }
 
 static void
-<<<<<<< HEAD
 FfmpegParseMetaData(AVDictionary &dict, ReplayGainInfo &rg, MixRampInfo &mr)
 {
 	AVDictionaryEntry *i = nullptr;
@@ -577,11 +514,6 @@
 FfmpegDecode(Decoder &decoder, InputStream &input,
 	     AVFormatContext &format_context)
 {
-=======
-FfmpegDecode(Decoder &decoder, InputStream &input,
-	     AVFormatContext &format_context)
-{
->>>>>>> cafc266e
 	const int find_result =
 		avformat_find_stream_info(&format_context, nullptr);
 	if (find_result < 0) {
@@ -597,34 +529,22 @@
 
 	AVStream &av_stream = *format_context.streams[audio_stream];
 
-<<<<<<< HEAD
-	AVCodecContext &codec_context = *av_stream.codec;
-
-#if LIBAVCODEC_VERSION_INT >= AV_VERSION_INT(54, 25, 0)
-	const AVCodecDescriptor *codec_descriptor =
-		avcodec_descriptor_get(codec_context.codec_id);
-=======
 	AVCodecContext *codec_context = av_stream.codec;
 	const auto &codec_params = GetCodecParameters(av_stream);
 
 #if LIBAVCODEC_VERSION_INT >= AV_VERSION_INT(54, 25, 0)
 	const AVCodecDescriptor *codec_descriptor =
 		avcodec_descriptor_get(codec_params.codec_id);
->>>>>>> cafc266e
 	if (codec_descriptor != nullptr)
 		FormatDebug(ffmpeg_domain, "codec '%s'",
 			    codec_descriptor->name);
 #else
-	if (codec_context.codec_name[0] != 0)
+	if (codec_context->codec_name[0] != 0)
 		FormatDebug(ffmpeg_domain, "codec '%s'",
-			    codec_context.codec_name);
-#endif
-
-<<<<<<< HEAD
-	AVCodec *codec = avcodec_find_decoder(codec_context.codec_id);
-=======
+			    codec_context->codec_name);
+#endif
+
 	AVCodec *codec = avcodec_find_decoder(codec_params.codec_id);
->>>>>>> cafc266e
 
 	if (!codec) {
 		LogError(ffmpeg_domain, "Unsupported audio codec");
@@ -632,11 +552,7 @@
 	}
 
 	const SampleFormat sample_format =
-<<<<<<< HEAD
-		ffmpeg_sample_format(codec_context.sample_fmt);
-=======
 		ffmpeg_sample_format(GetSampleFormat(codec_params));
->>>>>>> cafc266e
 	if (sample_format == SampleFormat::UNDEFINED) {
 		// (error message already done by ffmpeg_sample_format())
 		return;
@@ -645,15 +561,9 @@
 	Error error;
 	AudioFormat audio_format;
 	if (!audio_format_init_checked(audio_format,
-<<<<<<< HEAD
-				       codec_context.sample_rate,
-				       sample_format,
-				       codec_context.channels, error)) {
-=======
 				       codec_params.sample_rate,
 				       sample_format,
 				       codec_params.channels, error)) {
->>>>>>> cafc266e
 		LogError(error);
 		return;
 	}
@@ -663,7 +573,7 @@
 	   values into AVCodecContext.channels - a change that will be
 	   reverted later by avcodec_decode_audio3() */
 
-	const int open_result = avcodec_open2(&codec_context, codec, nullptr);
+	const int open_result = avcodec_open2(codec_context, codec, nullptr);
 	if (open_result < 0) {
 		LogError(ffmpeg_domain, "Could not open codec");
 		return;
@@ -706,11 +616,7 @@
 					  AVSEEK_FLAG_ANY|AVSEEK_FLAG_BACKWARD) < 0)
 				decoder_seek_error(decoder);
 			else {
-<<<<<<< HEAD
-				avcodec_flush_buffers(&codec_context);
-=======
 				avcodec_flush_buffers(codec_context);
->>>>>>> cafc266e
 				min_frame = decoder_seek_where_frame(decoder);
 				decoder_command_finished(decoder);
 			}
@@ -727,13 +633,8 @@
 
 		if (packet.stream_index == audio_stream) {
 			cmd = ffmpeg_send_packet(decoder, input,
-<<<<<<< HEAD
-						 std::move(packet),
-						 codec_context,
-=======
 						 packet,
 						 *codec_context,
->>>>>>> cafc266e
 						 av_stream,
 						 *frame,
 						 min_frame, audio_format.GetFrameSize(),
@@ -757,11 +658,7 @@
 	av_free(frame);
 #endif
 
-<<<<<<< HEAD
-	avcodec_close(&codec_context);
-=======
 	avcodec_close(codec_context);
->>>>>>> cafc266e
 }
 
 static void
@@ -788,27 +685,19 @@
 	}
 
 	FfmpegDecode(decoder, input, *format_context);
-<<<<<<< HEAD
-=======
-
->>>>>>> cafc266e
+
 	avformat_close_input(&format_context);
 }
 
 static bool
 FfmpegScanStream(AVFormatContext &format_context,
-<<<<<<< HEAD
 		 const TagHandler &handler, void *handler_ctx)
-=======
-		 const struct tag_handler &handler, void *handler_ctx)
->>>>>>> cafc266e
 {
 	const int find_result =
 		avformat_find_stream_info(&format_context, nullptr);
 	if (find_result < 0)
 		return false;
 
-<<<<<<< HEAD
 	const int audio_stream = ffmpeg_find_audio_stream(format_context);
 	if (audio_stream < 0)
 		return false;
@@ -822,22 +711,6 @@
 	FfmpegScanMetadata(format_context, audio_stream, handler, handler_ctx);
 
 	return true;
-=======
-	if (format_context.duration != (int64_t)AV_NOPTS_VALUE) {
-		const auto duration =
-			SongTime::FromScale<uint64_t>(format_context.duration,
-						      AV_TIME_BASE);
-		tag_handler_invoke_duration(&handler, handler_ctx, duration);
-	}
-
-	FfmpegScanDictionary(format_context.metadata, &handler, handler_ctx);
-	int idx = ffmpeg_find_audio_stream(format_context);
-	if (idx >= 0)
-		FfmpegScanDictionary(format_context.streams[idx]->metadata,
-				     &handler, handler_ctx);
-
-	return FfmpegScanStream(format_context, handler, handler_ctx);
->>>>>>> cafc266e
 }
 
 static bool
@@ -857,11 +730,7 @@
 	if (f == nullptr)
 		return false;
 
-<<<<<<< HEAD
 	bool result = FfmpegScanStream(*f, handler, handler_ctx);
-=======
-	bool result = FfmpegScanStream(*f, *handler, handler_ctx);
->>>>>>> cafc266e
 	avformat_close_input(&f);
 	return result;
 }
