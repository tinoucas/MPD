/*
 * Copyright 2003-2020 The Music Player Daemon Project
 * http://www.musicpd.org
 *
 * This program is free software; you can redistribute it and/or modify
 * it under the terms of the GNU General Public License as published by
 * the Free Software Foundation; either version 2 of the License, or
 * (at your option) any later version.
 *
 * This program is distributed in the hope that it will be useful,
 * but WITHOUT ANY WARRANTY; without even the implied warranty of
 * MERCHANTABILITY or FITNESS FOR A PARTICULAR PURPOSE.  See the
 * GNU General Public License for more details.
 *
 * You should have received a copy of the GNU General Public License along
 * with this program; if not, write to the Free Software Foundation, Inc.,
 * 51 Franklin Street, Fifth Floor, Boston, MA 02110-1301 USA.
 */

#include "OpusTags.hxx"
#include "OpusReader.hxx"
#include "lib/xiph/VorbisPicture.hxx"
#include "lib/xiph/XiphTags.hxx"
#include "tag/Handler.hxx"
#include "tag/ParseName.hxx"
#include "util/ASCII.hxx"
#include "ReplayGainInfo.hxx"
#include "util/NumberParser.hxx"
#include "util/StringView.hxx"

#include <cstdint>

gcc_pure
static TagType
ParseOpusTagName(StringView name) noexcept
{
	TagType type = tag_name_parse_i(name);
	if (type != TAG_NUM_OF_ITEM_TYPES)
		return type;

	return tag_table_lookup_i(xiph_tags, name);
}

static void
ScanOneOpusTag(StringView name, StringView value,
	       ReplayGainInfo *rgi,
	       TagHandler &handler) noexcept
{
	if (handler.WantPicture() &&
	    name.EqualsIgnoreCase("METADATA_BLOCK_PICTURE"))
		return ScanVorbisPicture(value, handler);

	if (value.size >= 4096)
		/* ignore large values */
		return;

	if (rgi != nullptr && name.EqualsIgnoreCase("R128_TRACK_GAIN")) {
		/* R128_TRACK_GAIN is a Q7.8 fixed point number in
		   dB */

<<<<<<< HEAD
		const char *endptr;
		const auto l = ParseInt64(value, &endptr, 10);
		if (endptr > value.begin() && endptr == value.end())
			rgi->track.gain = float(l) / 256.0f;
=======
		char *endptr;
		long l = strtol(value, &endptr, 10);
		if (endptr > value && *endptr == 0)
			rgi->track.gain += float(l) / 256.0f;
>>>>>>> b72801ab
	} else if (rgi != nullptr &&
		   name.EqualsIgnoreCase("R128_ALBUM_GAIN")) {
		/* R128_ALBUM_GAIN is a Q7.8 fixed point number in
		   dB */

<<<<<<< HEAD
		const char *endptr;
		const auto l = ParseInt64(value, &endptr, 10);
		if (endptr > value.begin() && endptr == value.end())
			rgi->album.gain = float(l) / 256.0f;
=======
		char *endptr;
		long l = strtol(value, &endptr, 10);
		if (endptr > value && *endptr == 0)
			rgi->album.gain += float(l) / 256.0f;
>>>>>>> b72801ab
	}

	handler.OnPair(name, value);

	if (handler.WantTag()) {
		TagType t = ParseOpusTagName(name);
		if (t != TAG_NUM_OF_ITEM_TYPES)
			handler.OnTag(t, value);
	}
}

bool
ScanOpusTags(const void *data, size_t size,
	     ReplayGainInfo *rgi,
	     TagHandler &handler) noexcept
{
	OpusReader r(data, size);
	if (!r.Expect("OpusTags", 8))
		return false;

	if (!handler.WantPair() && !handler.WantTag())
		return true;

	if (!r.SkipString())
		return false;

	uint32_t n;
	if (!r.ReadWord(n))
		return false;

	while (n-- > 0) {
		const auto s = r.ReadString();
		if (s == nullptr)
			return false;

		const auto split = s.Split('=');
		if (split.first.empty() || split.second.IsNull())
			continue;

		ScanOneOpusTag(split.first, split.second, rgi, handler);
	}

	return true;
}<|MERGE_RESOLUTION|>--- conflicted
+++ resolved
@@ -58,33 +58,19 @@
 		/* R128_TRACK_GAIN is a Q7.8 fixed point number in
 		   dB */
 
-<<<<<<< HEAD
 		const char *endptr;
 		const auto l = ParseInt64(value, &endptr, 10);
 		if (endptr > value.begin() && endptr == value.end())
-			rgi->track.gain = float(l) / 256.0f;
-=======
-		char *endptr;
-		long l = strtol(value, &endptr, 10);
-		if (endptr > value && *endptr == 0)
 			rgi->track.gain += float(l) / 256.0f;
->>>>>>> b72801ab
 	} else if (rgi != nullptr &&
 		   name.EqualsIgnoreCase("R128_ALBUM_GAIN")) {
 		/* R128_ALBUM_GAIN is a Q7.8 fixed point number in
 		   dB */
 
-<<<<<<< HEAD
 		const char *endptr;
 		const auto l = ParseInt64(value, &endptr, 10);
 		if (endptr > value.begin() && endptr == value.end())
-			rgi->album.gain = float(l) / 256.0f;
-=======
-		char *endptr;
-		long l = strtol(value, &endptr, 10);
-		if (endptr > value && *endptr == 0)
 			rgi->album.gain += float(l) / 256.0f;
->>>>>>> b72801ab
 	}
 
 	handler.OnPair(name, value);
