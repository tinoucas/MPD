/*
 * Copyright 2003-2020 The Music Player Daemon Project
 * http://www.musicpd.org
 *
 * This program is free software; you can redistribute it and/or modify
 * it under the terms of the GNU General Public License as published by
 * the Free Software Foundation; either version 2 of the License, or
 * (at your option) any later version.
 *
 * This program is distributed in the hope that it will be useful,
 * but WITHOUT ANY WARRANTY; without even the implied warranty of
 * MERCHANTABILITY or FITNESS FOR A PARTICULAR PURPOSE.  See the
 * GNU General Public License for more details.
 *
 * You should have received a copy of the GNU General Public License along
 * with this program; if not, write to the Free Software Foundation, Inc.,
 * 51 Franklin Street, Fifth Floor, Boston, MA 02110-1301 USA.
 */

#ifndef MPD_DECODER_BRIDGE_HXX
#define MPD_DECODER_BRIDGE_HXX

#include "Client.hxx"
#include "ReplayGainInfo.hxx"
#include "MusicChunkPtr.hxx"

#include <exception>
#include <memory>

class PcmConvert;
struct MusicChunk;
class DecoderControl;
class Path;
struct Tag;

/**
 * A bridge between the #DecoderClient interface and the MPD core
 * (#DecoderControl, #MusicPipe etc.).
 */
class DecoderBridge final : public DecoderClient {
public:
	DecoderControl &dc;

private:
	/**
	 * For converting input data to the configured audio format.
	 * nullptr means no conversion necessary.
	 */
	std::unique_ptr<PcmConvert> convert;

	/**
	 * The time stamp of the next data chunk, in seconds.
	 */
	FloatDuration timestamp = FloatDuration::zero();

	/**
	 * The time stamp of the next data chunk, in PCM frames.
	 */
	uint64_t absolute_frame = 0;

	/**
	 * Is the initial seek (to the start position of the sub-song)
	 * pending, or has it been performed already?
	 */
	bool initial_seek_pending;

	/**
	 * Are initial seek failures fatal?
	 */
	const bool initial_seek_essential;

	/**
	 * Is the initial seek currently running?  During this time,
	 * the decoder command is SEEK.  This flag is set by
	 * decoder_get_virtual_command(), when the virtual SEEK
	 * command is generated for the first time.
	 */
	bool initial_seek_running = false;

	/**
	 * This flag is set by GetSeekTime(), and checked by
	 * CommandFinished().  It is used to clean up after seeking.
	 */
	bool seeking = false;

	/**
	 * The tag from the song object.  This is only used for local
	 * files, because we expect the stream server to send us a new
	 * tag each time we play it.
	 */
	std::unique_ptr<Tag> song_tag;

public:
	/** the last tag received from the stream */
	std::unique_ptr<Tag> stream_tag;

	/** the last tag received from the decoder plugin */
	std::unique_ptr<Tag> decoder_tag;

private:
	/** the chunk currently being written to */
	MusicChunkPtr current_chunk;

	ReplayGainInfo replay_gain_info;

	/**
	 * A positive serial number for checking if replay gain info
	 * has changed since the last check.
	 */
	unsigned replay_gain_serial = 0;

	/**
	 * An error has occurred (in DecoderAPI.cxx), and the plugin
	 * will be asked to stop.
	 */
	std::exception_ptr error;

public:
	DecoderBridge(DecoderControl &_dc, bool _initial_seek_pending,
<<<<<<< HEAD
		      std::unique_ptr<Tag> _tag) noexcept;

	~DecoderBridge() noexcept;
=======
		      bool _initial_seek_essential,
		      std::unique_ptr<Tag> _tag)
		:dc(_dc),
		 initial_seek_pending(_initial_seek_pending),
		 initial_seek_essential(_initial_seek_essential),
		 song_tag(std::move(_tag)) {}
>>>>>>> 24741c5d

	void Reset() noexcept {
		error = {};
	}

	/**
	 * Should be read operation be cancelled?  That is the case when the
	 * player thread has sent a command such as "STOP".
	 *
	 * Caller must lock the #DecoderControl object.
	 */
	gcc_pure
	bool CheckCancelRead() const noexcept;

	/**
	 * Returns the current chunk the decoder writes to, or allocates a new
	 * chunk if there is none.
	 *
	 * @return the chunk, or NULL if we have received a decoder command
	 */
	MusicChunk *GetChunk() noexcept;

	/**
	 * Flushes the current chunk.
	 *
	 * Caller must not lock the #DecoderControl object.
	 */
	void FlushChunk() noexcept;

	void CheckFlushChunk() {
		if (current_chunk != nullptr)
			FlushChunk();
	}

	void CheckRethrowError() {
		if (error)
			std::rethrow_exception(error);
	}

	/**
	 * Open a local file.
	 */
	InputStreamPtr OpenLocal(Path path_fs, const char *uri_utf8);

	/* virtual methods from DecoderClient */
	void Ready(AudioFormat audio_format,
		   bool seekable, SignedSongTime duration) noexcept override;
	DecoderCommand GetCommand() noexcept override;
	void CommandFinished() noexcept override;
	SongTime GetSeekTime() noexcept override;
	uint64_t GetSeekFrame() noexcept override;
	void SeekError() noexcept override;
	InputStreamPtr OpenUri(const char *uri) override;
	size_t Read(InputStream &is,
		    void *buffer, size_t length) noexcept override;
	void SubmitTimestamp(FloatDuration t) noexcept override;
	DecoderCommand SubmitData(InputStream *is,
				  const void *data, size_t length,
				  uint16_t kbit_rate) noexcept override;
	DecoderCommand SubmitTag(InputStream *is, Tag &&tag) noexcept override;
	void SubmitReplayGain(const ReplayGainInfo *replay_gain_info) noexcept override;
	void SubmitMixRamp(MixRampInfo &&mix_ramp) noexcept override;

private:
	/**
	 * Checks if we need an "initial seek".  If so, then the
	 * initial seek is prepared, and the function returns true.
	 */
	bool PrepareInitialSeek() noexcept;

	/**
	 * Returns the current decoder command.  May return a
	 * "virtual" synthesized command, e.g. to seek to the
	 * beginning of the CUE track.
	 */
	DecoderCommand GetVirtualCommand() noexcept;
	DecoderCommand LockGetVirtualCommand() noexcept;

	/**
	 * Sends a #Tag as-is to the #MusicPipe.  Flushes the current
	 * chunk (DecoderBridge::chunk) if there is one.
	 */
	DecoderCommand DoSendTag(const Tag &tag) noexcept;

	bool UpdateStreamTag(InputStream *is) noexcept;
};

#endif<|MERGE_RESOLUTION|>--- conflicted
+++ resolved
@@ -117,18 +117,10 @@
 
 public:
 	DecoderBridge(DecoderControl &_dc, bool _initial_seek_pending,
-<<<<<<< HEAD
+		      bool _initial_seek_essential,
 		      std::unique_ptr<Tag> _tag) noexcept;
 
 	~DecoderBridge() noexcept;
-=======
-		      bool _initial_seek_essential,
-		      std::unique_ptr<Tag> _tag)
-		:dc(_dc),
-		 initial_seek_pending(_initial_seek_pending),
-		 initial_seek_essential(_initial_seek_essential),
-		 song_tag(std::move(_tag)) {}
->>>>>>> 24741c5d
 
 	void Reset() noexcept {
 		error = {};
