--- conflicted
+++ resolved
@@ -171,13 +171,8 @@
 FlacEncoder::FlacEncoder(AudioFormat _audio_format, FLAC__StreamEncoder *_fse, unsigned _compression, bool _oggflac, bool _oggchaining)
 	:Encoder(_oggchaining),
 	 audio_format(_audio_format), fse(_fse),
-<<<<<<< HEAD
-	 compression(_compression)
-=======
 	 compression(_compression),
-	 oggflac(_oggflac),
-	 output_buffer(8192)
->>>>>>> 7ab0dfc8
+	 oggflac(_oggflac)
 {
 	/* this immediately outputs data through callback */
 
