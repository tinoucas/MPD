/*
 * Copyright 2003-2020 The Music Player Daemon Project
 * http://www.musicpd.org
 *
 * This program is free software; you can redistribute it and/or modify
 * it under the terms of the GNU General Public License as published by
 * the Free Software Foundation; either version 2 of the License, or
 * (at your option) any later version.
 *
 * This program is distributed in the hope that it will be useful,
 * but WITHOUT ANY WARRANTY; without even the implied warranty of
 * MERCHANTABILITY or FITNESS FOR A PARTICULAR PURPOSE.  See the
 * GNU General Public License for more details.
 *
 * You should have received a copy of the GNU General Public License along
 * with this program; if not, write to the Free Software Foundation, Inc.,
 * 51 Franklin Street, Fifth Floor, Boston, MA 02110-1301 USA.
 */

/**
  * iso archive handling (requires cdio, and iso9660)
  */

#include "Iso9660ArchivePlugin.hxx"
#include "../ArchivePlugin.hxx"
#include "../ArchiveFile.hxx"
#include "../ArchiveVisitor.hxx"
#include "input/InputStream.hxx"
#include "fs/Path.hxx"
#include "util/RuntimeError.hxx"
#include "util/StringCompare.hxx"
#include "util/WritableBuffer.hxx"

#include <cdio/iso9660.h>

#include <array>

#include <stdlib.h>
#include <string.h>

<<<<<<< HEAD
#include <utility>

=======
>>>>>>> 566787f0
struct Iso9660 {
	iso9660_t *const iso;

	explicit Iso9660(Path path)
		:iso(iso9660_open(path.c_str())) {
		if (iso == nullptr)
			throw FormatRuntimeError("Failed to open ISO9660 file %s",
						 path.c_str());
	}

	~Iso9660() noexcept {
		iso9660_close(iso);
	}

	Iso9660(const Iso9660 &) = delete;
	Iso9660 &operator=(const Iso9660 &) = delete;

	long SeekRead(void *ptr, lsn_t start, long int i_size) const {
		return iso9660_iso_seek_read(iso, ptr, start, i_size);
	}
};

class Iso9660ArchiveFile final : public ArchiveFile {
	std::shared_ptr<Iso9660> iso;

public:
	explicit Iso9660ArchiveFile(std::shared_ptr<Iso9660> &&_iso)
		:iso(std::move(_iso)) {}

	/**
	 * @param capacity the path buffer size
	 */
	void Visit(char *path, size_t length, size_t capacity,
		   ArchiveVisitor &visitor);

	void Visit(ArchiveVisitor &visitor) override;

	InputStreamPtr OpenStream(const char *path,
				  Mutex &mutex) override;
};

/* archive open && listing routine */

inline void
Iso9660ArchiveFile::Visit(char *path, size_t length, size_t capacity,
			  ArchiveVisitor &visitor)
{
	auto *entlist = iso9660_ifs_readdir(iso->iso, path);
	if (!entlist) {
		return;
	}
	/* Iterate over the list of nodes that iso9660_ifs_readdir gives  */
	CdioListNode_t *entnode;
	_CDIO_LIST_FOREACH (entnode, entlist) {
		auto *statbuf = (iso9660_stat_t *)
			_cdio_list_node_data(entnode);
		const char *filename = statbuf->filename;
		if (StringIsEmpty(filename) ||
		    PathTraitsUTF8::IsSpecialFilename(filename))
			/* skip empty names (libcdio bug?) */
			/* skip special names like "." and ".." */
			continue;

		size_t filename_length = strlen(filename);
		if (length + filename_length + 1 >= capacity)
			/* file name is too long */
			continue;

		memcpy(path + length, filename, filename_length + 1);
		size_t new_length = length + filename_length;

		if (iso9660_stat_s::_STAT_DIR == statbuf->type ) {
			memcpy(path + new_length, "/", 2);
			Visit(path, new_length + 1, capacity, visitor);
		} else {
			//remove leading /
			visitor.VisitArchiveEntry(path + 1);
		}
	}

#if LIBCDIO_VERSION_NUM >= 20000
	iso9660_filelist_free(entlist);
#else
	_cdio_list_free (entlist, true);
#endif
}

static std::unique_ptr<ArchiveFile>
iso9660_archive_open(Path pathname)
{
	return std::make_unique<Iso9660ArchiveFile>(std::make_shared<Iso9660>(pathname));
}

void
Iso9660ArchiveFile::Visit(ArchiveVisitor &visitor)
{
	char path[4096] = "/";
	Visit(path, 1, sizeof(path), visitor);
}

/* single archive handling */

class Iso9660InputStream final : public InputStream {
	std::shared_ptr<Iso9660> iso;

	const lsn_t lsn;

	/**
	 * libiso9660 can only read whole sectors at a time, and this
	 * buffer is used to store one whole sector and allow Read()
	 * to handle partial sector reads.
	 */
	class BlockBuffer {
		size_t position = 0, fill = 0;

		std::array<uint8_t, ISO_BLOCKSIZE> data;

	public:
		ConstBuffer<uint8_t> Read() const noexcept {
			assert(fill <= data.size());
			assert(position <= fill);

			return {&data[position], &data[fill]};
		}

		void Consume(size_t nbytes) noexcept {
			assert(nbytes <= Read().size);

			position += nbytes;
		}

		WritableBuffer<uint8_t> Write() noexcept {
			assert(Read().empty());

			return {data.data(), data.size()};
		}

		void Append(size_t nbytes) noexcept {
			assert(Read().empty());
			assert(nbytes <= data.size());

			fill = nbytes;
			position = 0;
		}

		void Clear() noexcept {
			position = fill = 0;
		}
	};

	BlockBuffer buffer;

	/**
	 * Skip this number of bytes of the first sector after filling
	 * the buffer next time.  This is used for seeking into the
	 * middle of a sector.
	 */
	size_t skip = 0;

public:
	Iso9660InputStream(std::shared_ptr<Iso9660> _iso,
			   const char *_uri,
			   Mutex &_mutex,
			   lsn_t _lsn, offset_type _size)
		:InputStream(_uri, _mutex),
		 iso(std::move(_iso)),
		 lsn(_lsn)
	{
		size = _size;
		seekable = true;
		SetReady();
	}

	/* virtual methods from InputStream */
	[[nodiscard]] bool IsEOF() const noexcept override;
	size_t Read(std::unique_lock<Mutex> &lock,
		    void *ptr, size_t size) override;

	void Seek(std::unique_lock<Mutex> &, offset_type new_offset) override {
		if (new_offset > size)
			throw std::runtime_error("Invalid seek offset");

		skip = new_offset % ISO_BLOCKSIZE;
		offset = new_offset - skip;
		buffer.Clear();
	}
};

InputStreamPtr
Iso9660ArchiveFile::OpenStream(const char *pathname,
			       Mutex &mutex)
{
	auto statbuf = iso9660_ifs_stat_translate(iso->iso, pathname);
	if (statbuf == nullptr)
		throw FormatRuntimeError("not found in the ISO file: %s",
					 pathname);

	const lsn_t lsn = statbuf->lsn;
	const offset_type size = statbuf->size;
	free(statbuf);

	return std::make_unique<Iso9660InputStream>(iso, pathname, mutex,
						    lsn, size);
}

size_t
Iso9660InputStream::Read(std::unique_lock<Mutex> &,
			 void *ptr, size_t read_size)
{
	const offset_type remaining = size - offset;
	if (remaining == 0)
		return 0;

	if (offset_type(read_size) > remaining)
		read_size = remaining;

	auto r = buffer.Read();

	if (r.empty()) {
		/* the buffer is empty - read more data from the ISO file */

		assert(offset % ISO_BLOCKSIZE == 0);

		const ScopeUnlock unlock(mutex);

		const lsn_t read_lsn = lsn + offset / ISO_BLOCKSIZE;

		if (read_size >= ISO_BLOCKSIZE) {
			/* big read - read right into the caller's buffer */

			auto nbytes = iso->SeekRead(ptr, read_lsn,
						    read_size / ISO_BLOCKSIZE);
			if (nbytes <= 0)
				throw std::runtime_error("Failed to read ISO9660 file");

			offset += nbytes;
			return nbytes;
		}

		/* fill the buffer */

		auto w = buffer.Write();
		auto nbytes = iso->SeekRead(w.data, read_lsn,
					    w.size / ISO_BLOCKSIZE);
		if (nbytes <= 0)
			throw std::runtime_error("Failed to read ISO9660 file");

		buffer.Append(nbytes);

		r = buffer.Read();

		if (skip > 0) {
			if (skip >= r.size)
				throw std::runtime_error("Premature end of ISO9660 track");

			buffer.Consume(skip);
			skip = 0;

			r = buffer.Read();
		}
	}

	assert(!r.empty());
	assert(skip == 0);

	size_t nbytes = std::min(read_size, r.size);
	memcpy(ptr, r.data, nbytes);
	buffer.Consume(nbytes);
	offset += nbytes;
	return nbytes;
}

bool
Iso9660InputStream::IsEOF() const noexcept
{
	return offset == size;
}

/* exported structures */

static const char *const iso9660_archive_extensions[] = {
	"iso",
	nullptr
};

const ArchivePlugin iso9660_archive_plugin = {
	"iso",
	nullptr,
	nullptr,
	iso9660_archive_open,
	iso9660_archive_extensions,
};<|MERGE_RESOLUTION|>--- conflicted
+++ resolved
@@ -34,15 +34,11 @@
 #include <cdio/iso9660.h>
 
 #include <array>
+#include <utility>
 
 #include <stdlib.h>
 #include <string.h>
 
-<<<<<<< HEAD
-#include <utility>
-
-=======
->>>>>>> 566787f0
 struct Iso9660 {
 	iso9660_t *const iso;
 
